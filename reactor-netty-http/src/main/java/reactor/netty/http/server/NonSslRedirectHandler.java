/*
 * Copyright (c) 2021-2025 VMware, Inc. or its affiliates, All Rights Reserved.
 *
 * Licensed under the Apache License, Version 2.0 (the "License");
 * you may not use this file except in compliance with the License.
 * You may obtain a copy of the License at
 *
 *   https://www.apache.org/licenses/LICENSE-2.0
 *
 * Unless required by applicable law or agreed to in writing, software
 * distributed under the License is distributed on an "AS IS" BASIS,
 * WITHOUT WARRANTIES OR CONDITIONS OF ANY KIND, either express or implied.
 * See the License for the specific language governing permissions and
 * limitations under the License.
 */
package reactor.netty.http.server;

import io.netty.channel.ChannelFutureListener;
import io.netty.channel.ChannelHandlerContext;
import io.netty.channel.ChannelInboundHandlerAdapter;
import io.netty.handler.codec.http.DefaultFullHttpResponse;
import io.netty.handler.codec.http.HttpRequest;
import io.netty.handler.codec.http.HttpResponse;
import io.netty.handler.codec.http.HttpResponseStatus;
import org.jspecify.annotations.Nullable;

import static io.netty.handler.codec.http.HttpHeaderNames.HOST;
import static io.netty.handler.codec.http.HttpHeaderNames.LOCATION;

/**
 * The handler sends an HTTP response with a status code of 308 and a
 * location header consisting of the host header of the request and
 * HTTPS protocol to the incoming HTTP requests.
 * <p>
 * The handler is applicable only for HTTP/1.x and will not propagate
 * for incoming HTTP requests
 *
 * @author James Chen
 * @since 1.0.5
 */
final class NonSslRedirectHandler extends ChannelInboundHandlerAdapter {

	private static final String HTTP_PROTOCOL = "http://";
	private static final String HTTPS_PROTOCOL = "https://";

	@SuppressWarnings("FutureReturnValueIgnored")
	@Override
	public void channelRead(ChannelHandlerContext ctx, Object msg) {
		if (msg instanceof HttpRequest) {
			ctx.pipeline().remove(this);
			HttpRequest request = (HttpRequest) msg;
			String url = getRequestedUrlInHttps(request);
			if (url == null) {
				// "FutureReturnValueIgnored" this is deliberate
				ctx.close();
			}
			else {
				HttpResponse response = new DefaultFullHttpResponse(request.protocolVersion(), HttpResponseStatus.PERMANENT_REDIRECT);
				response.headers().set(LOCATION, url);
				ctx.channel().writeAndFlush(response)
						.addListener(ChannelFutureListener.CLOSE);
			}
		}
		else {
			ctx.fireChannelRead(msg);
		}
	}

<<<<<<< HEAD
	private @Nullable String getRequestedUrlInHttps(HttpRequest request) {
=======
	@Nullable
	private static String getRequestedUrlInHttps(HttpRequest request) {
>>>>>>> 8d882ffa
		String uri = request.uri();
		boolean isAbsoluteUri = uri.startsWith(HTTP_PROTOCOL);
		if (isAbsoluteUri) {
			// Don't use String#replace because of its bad performance due to regex
			return HTTPS_PROTOCOL + uri.substring(HTTP_PROTOCOL.length());
		}
		String host = request.headers().get(HOST);
		if (host == null) {
			return null;
		}
		return HTTPS_PROTOCOL + host + uri;
	}

}<|MERGE_RESOLUTION|>--- conflicted
+++ resolved
@@ -66,12 +66,7 @@
 		}
 	}
 
-<<<<<<< HEAD
-	private @Nullable String getRequestedUrlInHttps(HttpRequest request) {
-=======
-	@Nullable
-	private static String getRequestedUrlInHttps(HttpRequest request) {
->>>>>>> 8d882ffa
+	private static @Nullable String getRequestedUrlInHttps(HttpRequest request) {
 		String uri = request.uri();
 		boolean isAbsoluteUri = uri.startsWith(HTTP_PROTOCOL);
 		if (isAbsoluteUri) {
