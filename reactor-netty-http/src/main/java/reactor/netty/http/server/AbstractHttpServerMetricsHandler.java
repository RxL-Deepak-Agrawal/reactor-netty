/*
 * Copyright (c) 2021-2022 VMware, Inc. or its affiliates, All Rights Reserved.
 *
 * Licensed under the Apache License, Version 2.0 (the "License");
 * you may not use this file except in compliance with the License.
 * You may obtain a copy of the License at
 *
 *   https://www.apache.org/licenses/LICENSE-2.0
 *
 * Unless required by applicable law or agreed to in writing, software
 * distributed under the License is distributed on an "AS IS" BASIS,
 * WITHOUT WARRANTIES OR CONDITIONS OF ANY KIND, either express or implied.
 * See the License for the specific language governing permissions and
 * limitations under the License.
 */
package reactor.netty.http.server;

import io.netty.buffer.ByteBufHolder;
import io.netty5.buffer.api.Buffer;
import io.netty5.channel.ChannelHandlerAdapter;
import io.netty5.channel.ChannelHandlerContext;
import io.netty5.handler.codec.http.HttpRequest;
import io.netty5.handler.codec.http.HttpResponse;
import io.netty5.handler.codec.http.HttpResponseStatus;
import io.netty5.handler.codec.http.LastHttpContent;
import io.netty5.handler.codec.http2.Http2StreamChannel;
import io.netty5.util.concurrent.Future;
import reactor.netty.channel.ChannelOperations;
import reactor.util.Logger;
import reactor.util.Loggers;
import reactor.util.annotation.Nullable;

import java.time.Duration;
import java.util.function.Function;

/**
 * @author Violeta Georgieva
 * @since 1.0.8
 */
abstract class AbstractHttpServerMetricsHandler extends ChannelHandlerAdapter {

	private static final Logger log = Loggers.getLogger(AbstractHttpServerMetricsHandler.class);

	long dataReceived;

	long dataSent;


	long dataReceivedTime;

	long dataSentTime;


	final Function<String, String> uriTagValue;

	protected AbstractHttpServerMetricsHandler(@Nullable Function<String, String> uriTagValue) {
		this.uriTagValue = uriTagValue;
	}

	protected AbstractHttpServerMetricsHandler(AbstractHttpServerMetricsHandler copy) {
		this.dataReceived = copy.dataReceived;
		this.dataReceivedTime = copy.dataReceivedTime;
		this.dataSent = copy.dataSent;
		this.dataSentTime = copy.dataSentTime;
		this.uriTagValue = copy.uriTagValue;
	}

	@Override
	public void channelActive(ChannelHandlerContext ctx) {
		// For custom user recorders, we don't propagate the channelActive event, because this will be done
		// by the ChannelMetricsHandler itself. ChannelMetricsHandler is only present when the recorder is
		// not our MicrometerHttpServerMetricsRecorder. See HttpServerConfig class.
		if (!(ctx.channel() instanceof Http2StreamChannel) && recorder() instanceof MicrometerHttpServerMetricsRecorder) {
			try {
				recorder().recordServerConnectionOpened(ctx.channel().localAddress());
			}
			catch (RuntimeException e) {
				log.warn("Exception caught while recording metrics.", e);
				// Allow request-response exchange to continue, unaffected by metrics problem
			}
		}
		ctx.fireChannelActive();
	}

	@Override
	public void channelInactive(ChannelHandlerContext ctx) {
		if (!(ctx.channel() instanceof Http2StreamChannel) && recorder() instanceof MicrometerHttpServerMetricsRecorder) {
			try {
				recorder().recordServerConnectionClosed(ctx.channel().localAddress());
			}
			catch (RuntimeException e) {
				log.warn("Exception caught while recording metrics.", e);
				// Allow request-response exchange to continue, unaffected by metrics problem
			}
		}
		ctx.fireChannelInactive();
	}

	@Override
<<<<<<< HEAD
	public Future<Void> write(ChannelHandlerContext ctx, Object msg) {
		if (msg instanceof HttpResponse) {
			if (((HttpResponse) msg).status().equals(HttpResponseStatus.CONTINUE)) {
				return ctx.write(msg);
			}

			ChannelOperations<?, ?> channelOps = ChannelOperations.get(ctx.channel());
			if (channelOps instanceof HttpServerOperations ops) {
				startWrite(ops, uriTagValue == null ? ops.path : uriTagValue.apply(ops.path),
						ops.method().name(), ops.status().codeAsText().toString());
=======
	@SuppressWarnings("FutureReturnValueIgnored")
	public void write(ChannelHandlerContext ctx, Object msg, ChannelPromise promise) {
		try {
			if (msg instanceof HttpResponse) {
				if (((HttpResponse) msg).status().equals(HttpResponseStatus.CONTINUE)) {
					//"FutureReturnValueIgnored" this is deliberate
					ctx.write(msg, promise);
					return;
				}

				ChannelOperations<?, ?> channelOps = ChannelOperations.get(ctx.channel());
				if (channelOps instanceof HttpServerOperations) {
					HttpServerOperations ops = (HttpServerOperations) channelOps;
					startWrite(ops, uriTagValue == null ? ops.path : uriTagValue.apply(ops.path),
							ops.method().name(), ops.status().codeAsText().toString());
				}
			}

			dataSent += extractProcessedDataFromBuffer(msg);

			if (msg instanceof LastHttpContent) {
				promise.addListener(future -> {
					try {
						ChannelOperations<?, ?> channelOps = ChannelOperations.get(ctx.channel());
						if (channelOps instanceof HttpServerOperations) {
							HttpServerOperations ops = (HttpServerOperations) channelOps;
							recordWrite(ops, uriTagValue == null ? ops.path : uriTagValue.apply(ops.path),
									ops.method().name(), ops.status().codeAsText().toString());
							if (!ops.isHttp2() && ops.hostAddress() != null) {
								// This metric is not applicable for HTTP/2
								// ops.hostAddress() == null when request decoding failed, in this case
								// we do not report active connection, so we do not report inactive connection
								recordInactiveConnection(ops);
							}
						}
					}
					catch (RuntimeException e) {
						log.warn("Exception caught while recording metrics.", e);
						// Allow request-response exchange to continue, unaffected by metrics problem
					}

					dataSent = 0;
				});
>>>>>>> 12544db7
			}
		}
		catch (RuntimeException e) {
			log.warn("Exception caught while recording metrics.", e);
			// Allow request-response exchange to continue, unaffected by metrics problem
		}
<<<<<<< HEAD
		else if (msg instanceof Buffer) {
			dataSent += ((Buffer) msg).readableBytes();
=======
		finally {
			//"FutureReturnValueIgnored" this is deliberate
			ctx.write(msg, promise);
>>>>>>> 12544db7
		}
	}

<<<<<<< HEAD
		if (msg instanceof LastHttpContent) {
			return ctx.write(msg)
			          .addListener(future -> {
			              ChannelOperations<?, ?> channelOps = ChannelOperations.get(ctx.channel());
			              if (channelOps instanceof HttpServerOperations ops) {
				              recordWrite(ops, uriTagValue == null ? ops.path : uriTagValue.apply(ops.path),
			                          ops.method().name(), ops.status().codeAsText().toString());
			                  if (!ops.isHttp2() && ops.hostAddress() != null) {
			                      // This metric is not applicable for HTTP/2
			                      // ops.hostAddress() == null when request decoding failed, in this case
			                      // we do not report active connection, so we do not report inactive connection
			                      recordInactiveConnection(ops);
			                  }
			              }

				dataSent = 0;
			});
		}

		return ctx.write(msg);
	}

	@Override
	public void channelRead(ChannelHandlerContext ctx, Object msg) {
		if (msg instanceof HttpRequest) {
			ChannelOperations<?, ?> channelOps = ChannelOperations.get(ctx.channel());
			if (channelOps instanceof HttpServerOperations ops) {
				if (!ops.isHttp2()) {
					// This metric is not applicable for HTTP/2
					recordActiveConnection(ops);
=======
	@Override
	public void channelRead(ChannelHandlerContext ctx, Object msg) {
		try {
			if (msg instanceof HttpRequest) {
				ChannelOperations<?, ?> channelOps = ChannelOperations.get(ctx.channel());
				if (channelOps instanceof HttpServerOperations) {
					HttpServerOperations ops = (HttpServerOperations) channelOps;
					if (!ops.isHttp2()) {
						// This metric is not applicable for HTTP/2
						recordActiveConnection(ops);
					}
					startRead(ops, uriTagValue == null ? ops.path : uriTagValue.apply(ops.path), ops.method().name());
				}
			}

			dataReceived += extractProcessedDataFromBuffer(msg);

			if (msg instanceof LastHttpContent) {
				ChannelOperations<?, ?> channelOps = ChannelOperations.get(ctx.channel());
				if (channelOps instanceof HttpServerOperations) {
					HttpServerOperations ops = (HttpServerOperations) channelOps;
					recordRead(ops, uriTagValue == null ? ops.path : uriTagValue.apply(ops.path), ops.method().name());
>>>>>>> 12544db7
				}

				dataReceived = 0;
			}
		}
<<<<<<< HEAD

		if (msg instanceof ByteBufHolder) {
			dataReceived += ((ByteBufHolder) msg).content().readableBytes();
		}
		else if (msg instanceof Buffer) {
			dataReceived += ((Buffer) msg).readableBytes();
=======
		catch (RuntimeException e) {
			log.warn("Exception caught while recording metrics.", e);
			// Allow request-response exchange to continue, unaffected by metrics problem
>>>>>>> 12544db7
		}

		ctx.fireChannelRead(msg);
	}

	@Override
	public void exceptionCaught(ChannelHandlerContext ctx, Throwable cause) {
		try {
			ChannelOperations<?, ?> channelOps = ChannelOperations.get(ctx.channel());
<<<<<<< HEAD
			if (channelOps instanceof HttpServerOperations ops) {
				recordRead(ops, uriTagValue == null ? ops.path : uriTagValue.apply(ops.path), ops.method().name());
=======
			if (channelOps instanceof HttpServerOperations) {
				HttpServerOperations ops = (HttpServerOperations) channelOps;
				// Always take the remote address from the operations in order to consider proxy information
				recordException(ops, uriTagValue == null ? ops.path : uriTagValue.apply(ops.path));
>>>>>>> 12544db7
			}
		}
		catch (RuntimeException e) {
			log.warn("Exception caught while recording metrics.", e);
			// Allow request-response exchange to continue, unaffected by metrics problem
		}

		ctx.fireExceptionCaught(cause);
	}

<<<<<<< HEAD
	@Override
	public void channelExceptionCaught(ChannelHandlerContext ctx, Throwable cause) {
		ChannelOperations<?, ?> channelOps = ChannelOperations.get(ctx.channel());
		if (channelOps instanceof HttpServerOperations ops) {
			// Always take the remote address from the operations in order to consider proxy information
			recordException(ops, uriTagValue == null ? ops.path : uriTagValue.apply(ops.path));
		}

		ctx.fireChannelExceptionCaught(cause);
=======
	private long extractProcessedDataFromBuffer(Object msg) {
		if (msg instanceof ByteBufHolder) {
			return ((ByteBufHolder) msg).content().readableBytes();
		}
		else if (msg instanceof ByteBuf) {
			return ((ByteBuf) msg).readableBytes();
		}
		return 0;
>>>>>>> 12544db7
	}

	protected abstract HttpServerMetricsRecorder recorder();

	protected void recordException(HttpServerOperations ops, String path) {
		// Always take the remote address from the operations in order to consider proxy information
		recorder().incrementErrorsCount(ops.remoteAddress(), path);
	}

	protected void recordRead(HttpServerOperations ops, String path, String method) {
		recorder().recordDataReceivedTime(path, method, Duration.ofNanos(System.nanoTime() - dataReceivedTime));

		// Always take the remote address from the operations in order to consider proxy information
		recorder().recordDataReceived(ops.remoteAddress(), path, dataReceived);
	}

	protected void recordWrite(HttpServerOperations ops, String path, String method, String status) {
		Duration dataSentTimeDuration = Duration.ofNanos(System.nanoTime() - dataSentTime);
		recorder().recordDataSentTime(path, method, status, dataSentTimeDuration);

		if (dataReceivedTime != 0) {
			recorder().recordResponseTime(path, method, status, Duration.ofNanos(System.nanoTime() - dataReceivedTime));
		}
		else {
			recorder().recordResponseTime(path, method, status, dataSentTimeDuration);
		}

		// Always take the remote address from the operations in order to consider proxy information
		recorder().recordDataSent(ops.remoteAddress(), path, dataSent);
	}

	protected void recordActiveConnection(HttpServerOperations ops) {
		recorder().recordServerConnectionActive(ops.hostAddress());
	}

	protected void recordInactiveConnection(HttpServerOperations ops) {
		recorder().recordServerConnectionInactive(ops.hostAddress());
	}

	protected void startRead(HttpServerOperations ops, String path, String method) {
		dataReceivedTime = System.nanoTime();
	}

	protected void startWrite(HttpServerOperations ops, String path, String method, String status) {
		dataSentTime = System.nanoTime();
	}
}<|MERGE_RESOLUTION|>--- conflicted
+++ resolved
@@ -97,31 +97,15 @@
 	}
 
 	@Override
-<<<<<<< HEAD
 	public Future<Void> write(ChannelHandlerContext ctx, Object msg) {
-		if (msg instanceof HttpResponse) {
-			if (((HttpResponse) msg).status().equals(HttpResponseStatus.CONTINUE)) {
-				return ctx.write(msg);
-			}
-
-			ChannelOperations<?, ?> channelOps = ChannelOperations.get(ctx.channel());
-			if (channelOps instanceof HttpServerOperations ops) {
-				startWrite(ops, uriTagValue == null ? ops.path : uriTagValue.apply(ops.path),
-						ops.method().name(), ops.status().codeAsText().toString());
-=======
-	@SuppressWarnings("FutureReturnValueIgnored")
-	public void write(ChannelHandlerContext ctx, Object msg, ChannelPromise promise) {
 		try {
 			if (msg instanceof HttpResponse) {
 				if (((HttpResponse) msg).status().equals(HttpResponseStatus.CONTINUE)) {
-					//"FutureReturnValueIgnored" this is deliberate
-					ctx.write(msg, promise);
-					return;
+					return ctx.write(msg);
 				}
 
 				ChannelOperations<?, ?> channelOps = ChannelOperations.get(ctx.channel());
-				if (channelOps instanceof HttpServerOperations) {
-					HttpServerOperations ops = (HttpServerOperations) channelOps;
+				if (channelOps instanceof HttpServerOperations ops) {
 					startWrite(ops, uriTagValue == null ? ops.path : uriTagValue.apply(ops.path),
 							ops.method().name(), ops.status().codeAsText().toString());
 				}
@@ -130,85 +114,43 @@
 			dataSent += extractProcessedDataFromBuffer(msg);
 
 			if (msg instanceof LastHttpContent) {
-				promise.addListener(future -> {
-					try {
-						ChannelOperations<?, ?> channelOps = ChannelOperations.get(ctx.channel());
-						if (channelOps instanceof HttpServerOperations) {
-							HttpServerOperations ops = (HttpServerOperations) channelOps;
-							recordWrite(ops, uriTagValue == null ? ops.path : uriTagValue.apply(ops.path),
-									ops.method().name(), ops.status().codeAsText().toString());
-							if (!ops.isHttp2() && ops.hostAddress() != null) {
-								// This metric is not applicable for HTTP/2
-								// ops.hostAddress() == null when request decoding failed, in this case
-								// we do not report active connection, so we do not report inactive connection
-								recordInactiveConnection(ops);
+				return ctx.write(msg)
+						.addListener(future -> {
+							try {
+								ChannelOperations<?, ?> channelOps = ChannelOperations.get(ctx.channel());
+								if (channelOps instanceof HttpServerOperations ops) {
+									recordWrite(ops, uriTagValue == null ? ops.path : uriTagValue.apply(ops.path),
+											ops.method().name(), ops.status().codeAsText().toString());
+									if (!ops.isHttp2() && ops.hostAddress() != null) {
+										// This metric is not applicable for HTTP/2
+										// ops.hostAddress() == null when request decoding failed, in this case
+										// we do not report active connection, so we do not report inactive connection
+										recordInactiveConnection(ops);
+									}
+								}
 							}
-						}
-					}
-					catch (RuntimeException e) {
-						log.warn("Exception caught while recording metrics.", e);
-						// Allow request-response exchange to continue, unaffected by metrics problem
-					}
-
-					dataSent = 0;
-				});
->>>>>>> 12544db7
+							catch (RuntimeException e) {
+								log.warn("Exception caught while recording metrics.", e);
+								// Allow request-response exchange to continue, unaffected by metrics problem
+							}
+
+							dataSent = 0;
+						});
 			}
 		}
 		catch (RuntimeException e) {
 			log.warn("Exception caught while recording metrics.", e);
 			// Allow request-response exchange to continue, unaffected by metrics problem
 		}
-<<<<<<< HEAD
-		else if (msg instanceof Buffer) {
-			dataSent += ((Buffer) msg).readableBytes();
-=======
-		finally {
-			//"FutureReturnValueIgnored" this is deliberate
-			ctx.write(msg, promise);
->>>>>>> 12544db7
-		}
-	}
-
-<<<<<<< HEAD
-		if (msg instanceof LastHttpContent) {
-			return ctx.write(msg)
-			          .addListener(future -> {
-			              ChannelOperations<?, ?> channelOps = ChannelOperations.get(ctx.channel());
-			              if (channelOps instanceof HttpServerOperations ops) {
-				              recordWrite(ops, uriTagValue == null ? ops.path : uriTagValue.apply(ops.path),
-			                          ops.method().name(), ops.status().codeAsText().toString());
-			                  if (!ops.isHttp2() && ops.hostAddress() != null) {
-			                      // This metric is not applicable for HTTP/2
-			                      // ops.hostAddress() == null when request decoding failed, in this case
-			                      // we do not report active connection, so we do not report inactive connection
-			                      recordInactiveConnection(ops);
-			                  }
-			              }
-
-				dataSent = 0;
-			});
-		}
-
 		return ctx.write(msg);
 	}
 
-	@Override
-	public void channelRead(ChannelHandlerContext ctx, Object msg) {
-		if (msg instanceof HttpRequest) {
-			ChannelOperations<?, ?> channelOps = ChannelOperations.get(ctx.channel());
-			if (channelOps instanceof HttpServerOperations ops) {
-				if (!ops.isHttp2()) {
-					// This metric is not applicable for HTTP/2
-					recordActiveConnection(ops);
-=======
 	@Override
 	public void channelRead(ChannelHandlerContext ctx, Object msg) {
 		try {
 			if (msg instanceof HttpRequest) {
 				ChannelOperations<?, ?> channelOps = ChannelOperations.get(ctx.channel());
-				if (channelOps instanceof HttpServerOperations) {
-					HttpServerOperations ops = (HttpServerOperations) channelOps;
+				if (channelOps instanceof HttpServerOperations ops) {
 					if (!ops.isHttp2()) {
 						// This metric is not applicable for HTTP/2
 						recordActiveConnection(ops);
@@ -221,45 +163,28 @@
 
 			if (msg instanceof LastHttpContent) {
 				ChannelOperations<?, ?> channelOps = ChannelOperations.get(ctx.channel());
-				if (channelOps instanceof HttpServerOperations) {
-					HttpServerOperations ops = (HttpServerOperations) channelOps;
+				if (channelOps instanceof HttpServerOperations ops) {
 					recordRead(ops, uriTagValue == null ? ops.path : uriTagValue.apply(ops.path), ops.method().name());
->>>>>>> 12544db7
 				}
 
 				dataReceived = 0;
 			}
 		}
-<<<<<<< HEAD
-
-		if (msg instanceof ByteBufHolder) {
-			dataReceived += ((ByteBufHolder) msg).content().readableBytes();
-		}
-		else if (msg instanceof Buffer) {
-			dataReceived += ((Buffer) msg).readableBytes();
-=======
 		catch (RuntimeException e) {
 			log.warn("Exception caught while recording metrics.", e);
 			// Allow request-response exchange to continue, unaffected by metrics problem
->>>>>>> 12544db7
 		}
 
 		ctx.fireChannelRead(msg);
 	}
 
 	@Override
-	public void exceptionCaught(ChannelHandlerContext ctx, Throwable cause) {
+	public void channelExceptionCaught(ChannelHandlerContext ctx, Throwable cause) {
 		try {
 			ChannelOperations<?, ?> channelOps = ChannelOperations.get(ctx.channel());
-<<<<<<< HEAD
 			if (channelOps instanceof HttpServerOperations ops) {
-				recordRead(ops, uriTagValue == null ? ops.path : uriTagValue.apply(ops.path), ops.method().name());
-=======
-			if (channelOps instanceof HttpServerOperations) {
-				HttpServerOperations ops = (HttpServerOperations) channelOps;
 				// Always take the remote address from the operations in order to consider proxy information
 				recordException(ops, uriTagValue == null ? ops.path : uriTagValue.apply(ops.path));
->>>>>>> 12544db7
 			}
 		}
 		catch (RuntimeException e) {
@@ -267,29 +192,17 @@
 			// Allow request-response exchange to continue, unaffected by metrics problem
 		}
 
-		ctx.fireExceptionCaught(cause);
-	}
-
-<<<<<<< HEAD
-	@Override
-	public void channelExceptionCaught(ChannelHandlerContext ctx, Throwable cause) {
-		ChannelOperations<?, ?> channelOps = ChannelOperations.get(ctx.channel());
-		if (channelOps instanceof HttpServerOperations ops) {
-			// Always take the remote address from the operations in order to consider proxy information
-			recordException(ops, uriTagValue == null ? ops.path : uriTagValue.apply(ops.path));
-		}
-
 		ctx.fireChannelExceptionCaught(cause);
-=======
+	}
+
 	private long extractProcessedDataFromBuffer(Object msg) {
 		if (msg instanceof ByteBufHolder) {
 			return ((ByteBufHolder) msg).content().readableBytes();
 		}
-		else if (msg instanceof ByteBuf) {
-			return ((ByteBuf) msg).readableBytes();
+		else if (msg instanceof Buffer) {
+			return ((Buffer) msg).readableBytes();
 		}
 		return 0;
->>>>>>> 12544db7
 	}
 
 	protected abstract HttpServerMetricsRecorder recorder();
