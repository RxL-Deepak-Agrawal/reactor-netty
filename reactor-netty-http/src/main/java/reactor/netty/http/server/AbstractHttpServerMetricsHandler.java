--- conflicted
+++ resolved
@@ -183,8 +183,9 @@
 				promise.addListener(future -> {
 					ChannelOperations<?, ?> channelOps = ChannelOperations.get(ctx.channel());
 					if (channelOps instanceof HttpServerOperations) {
+						HttpServerOperations ops = (HttpServerOperations) channelOps;
 						try {
-							recordWrite((HttpServerOperations) channelOps);
+							recordWrite(ops);
 						}
 						catch (RuntimeException e) {
 							// Allow request-response exchange to continue, unaffected by metrics problem
@@ -193,14 +194,8 @@
 							}
 						}
 
-<<<<<<< HEAD
 						recordInactiveConnectionOrStream(ctx.channel(), ops);
 					}
-
-					dataSent = 0;
-=======
-					recordInactiveConnectionOrStream(ctx.channel());
->>>>>>> a2b18289
 				});
 			}
 		}
@@ -224,10 +219,6 @@
 				reset();
 				ChannelOperations<?, ?> channelOps = ChannelOperations.get(ctx.channel());
 				if (channelOps instanceof HttpServerOperations) {
-<<<<<<< HEAD
-					HttpServerOperations ops = (HttpServerOperations) channelOps;
-					startRead(ops, uriTagValue == null ? ops.path : uriTagValue.apply(ops.path), methodTagValue.apply(ops.method().name()));
-=======
 					ops = (HttpServerOperations) channelOps;
 					method = methodTagValue.apply(ops.method().name());
 					path = uriTagValue == null ? ops.path : uriTagValue.apply(ops.path);
@@ -236,8 +227,6 @@
 					remoteSocketAddress = ops.remoteSocketAddress();
 					initialized = true;
 					startRead(ops);
-				}
->>>>>>> a2b18289
 
 					channelActivated = true;
 					if (ctx.channel() instanceof Http2StreamChannel) {
