/*
 * Copyright (c) 2011-2024 VMware, Inc. or its affiliates, All Rights Reserved.
 *
 * Licensed under the Apache License, Version 2.0 (the "License");
 * you may not use this file except in compliance with the License.
 * You may obtain a copy of the License at
 *
 *   https://www.apache.org/licenses/LICENSE-2.0
 *
 * Unless required by applicable law or agreed to in writing, software
 * distributed under the License is distributed on an "AS IS" BASIS,
 * WITHOUT WARRANTIES OR CONDITIONS OF ANY KIND, either express or implied.
 * See the License for the specific language governing permissions and
 * limitations under the License.
 */
package reactor.netty.http.server;

import java.net.SocketAddress;
import java.time.Duration;
import java.time.ZonedDateTime;
import java.util.Optional;
import java.util.Queue;
import java.util.function.BiFunction;
import java.util.function.BiPredicate;

import io.netty.channel.ChannelDuplexHandler;
import io.netty.channel.ChannelFutureListener;
import io.netty.channel.ChannelHandlerContext;
import io.netty.channel.ChannelPromise;
import io.netty.handler.codec.DecoderResult;
import io.netty.handler.codec.DecoderResultProvider;
import io.netty.handler.codec.http.DefaultFullHttpResponse;
import io.netty.handler.codec.http.DefaultHttpContent;
import io.netty.handler.codec.http.DefaultHttpResponse;
import io.netty.handler.codec.http.DefaultLastHttpContent;
import io.netty.handler.codec.http.HttpHeaderNames;
import io.netty.handler.codec.http.HttpObject;
import io.netty.handler.codec.http.HttpRequest;
import io.netty.handler.codec.http.HttpResponse;
import io.netty.handler.codec.http.HttpResponseStatus;
import io.netty.handler.codec.http.HttpStatusClass;
import io.netty.handler.codec.http.HttpVersion;
import io.netty.handler.codec.http.LastHttpContent;
import io.netty.handler.codec.http.cookie.ServerCookieDecoder;
import io.netty.handler.codec.http.cookie.ServerCookieEncoder;
import io.netty.handler.ssl.SslHandler;
import io.netty.util.ReferenceCountUtil;
import reactor.core.Exceptions;
import reactor.core.publisher.Mono;
import reactor.netty.Connection;
import reactor.netty.ConnectionObserver;
import reactor.netty.ReactorNetty;
import reactor.netty.channel.ChannelOperations;
import reactor.netty.http.logging.HttpMessageArgProviderFactory;
import reactor.netty.http.logging.HttpMessageLogFactory;
import reactor.util.annotation.Nullable;
import reactor.util.concurrent.Queues;

import static io.netty.handler.codec.http.HttpUtil.isContentLengthSet;
import static io.netty.handler.codec.http.HttpUtil.isKeepAlive;
import static io.netty.handler.codec.http.HttpUtil.isTransferEncodingChunked;
import static io.netty.handler.codec.http.HttpUtil.setKeepAlive;
import static io.netty.handler.codec.http.LastHttpContent.EMPTY_LAST_CONTENT;
import static reactor.netty.ReactorNetty.format;

/**
 * Replace {@link io.netty.handler.codec.http.HttpServerKeepAliveHandler} with extra
 * handler management.
 */
final class HttpTrafficHandler extends ChannelDuplexHandler implements Runnable {

	static final String MULTIPART_PREFIX = "multipart";

	static final HttpVersion H2 = HttpVersion.valueOf("HTTP/2.0");

	static final boolean LAST_FLUSH_WHEN_NO_READ = Boolean.parseBoolean(
			System.getProperty("reactor.netty.http.server.lastFlushWhenNoRead", "false"));

	final BiPredicate<HttpServerRequest, HttpServerResponse>      compress;
	final ServerCookieDecoder                                     cookieDecoder;
	final ServerCookieEncoder                                     cookieEncoder;
	final HttpServerFormDecoderProvider                           formDecoderProvider;
	final BiFunction<ConnectionInfo, HttpRequest, ConnectionInfo> forwardedHeaderHandler;
	final HttpMessageLogFactory                                   httpMessageLogFactory;
	final Duration                                                idleTimeout;
	final ConnectionObserver                                      listener;
	final BiFunction<? super Mono<Void>, ? super Connection, ? extends Mono<Void>>
	                                                              mapHandle;
	final int                                                     maxKeepAliveRequests;
	final Duration                                                readTimeout;
	final Duration                                                requestTimeout;
	final boolean                                                 validateHeaders;

	ChannelHandlerContext ctx;

	boolean nonInformationalResponse;
	boolean overflow;

	// Track pending responses to support client pipelining: https://tools.ietf.org/html/rfc7230#section-6.3.2
	int pendingResponses;
	boolean persistentConnection = true;

	Queue<Object> pipelined;

	SocketAddress remoteAddress;

	Boolean secure;

	boolean read;
	boolean needsFlush;
	boolean finalizingResponse;

	HttpTrafficHandler(
			@Nullable BiPredicate<HttpServerRequest, HttpServerResponse> compress,
			ServerCookieDecoder decoder,
			ServerCookieEncoder encoder,
			HttpServerFormDecoderProvider formDecoderProvider,
			@Nullable BiFunction<ConnectionInfo, HttpRequest, ConnectionInfo> forwardedHeaderHandler,
			HttpMessageLogFactory httpMessageLogFactory,
			@Nullable Duration idleTimeout,
			ConnectionObserver listener,
			@Nullable BiFunction<? super Mono<Void>, ? super Connection, ? extends Mono<Void>> mapHandle,
			int maxKeepAliveRequests,
			@Nullable Duration readTimeout,
			@Nullable Duration requestTimeout,
			boolean validateHeaders) {
		this.listener = listener;
		this.formDecoderProvider = formDecoderProvider;
		this.forwardedHeaderHandler = forwardedHeaderHandler;
		this.compress = compress;
		this.cookieEncoder = encoder;
		this.cookieDecoder = decoder;
		this.httpMessageLogFactory = httpMessageLogFactory;
		this.idleTimeout = idleTimeout;
		this.mapHandle = mapHandle;
		this.maxKeepAliveRequests = maxKeepAliveRequests;
		this.readTimeout = readTimeout;
		this.requestTimeout = requestTimeout;
		this.validateHeaders = validateHeaders;
	}

	@Override
	public void handlerAdded(ChannelHandlerContext ctx) throws Exception {
		super.handlerAdded(ctx);
		this.ctx = ctx;
		if (HttpServerOperations.log.isDebugEnabled()) {
			HttpServerOperations.log.debug(format(ctx.channel(), "New http connection, requesting read"));
		}
		ctx.read();
	}

	@Override
	public void channelActive(ChannelHandlerContext ctx) {
		IdleTimeoutHandler.addIdleTimeoutHandler(ctx.pipeline(), idleTimeout);

		ctx.fireChannelActive();
	}

	@Override
	public void channelRead(ChannelHandlerContext ctx, Object msg) {
		read = true;
		if (secure == null) {
			secure = ctx.channel().pipeline().get(SslHandler.class) != null;
		}
		if (remoteAddress == null) {
			remoteAddress =
					Optional.ofNullable(HAProxyMessageReader.resolveRemoteAddressFromProxyProtocol(ctx.channel()))
					        .orElse(ctx.channel().remoteAddress());
		}
		// read message and track if it was keepAlive
		if (msg instanceof HttpRequest) {
			finalizingResponse = false;

			if (idleTimeout != null) {
				IdleTimeoutHandler.removeIdleTimeoutHandler(ctx.pipeline());
			}

			final HttpRequest request = (HttpRequest) msg;

			if (H2.equals(request.protocolVersion())) {
				IllegalStateException e = new IllegalStateException(
						"Unexpected request [" + request.method() + " " + request.uri() + " HTTP/2.0]");
				request.setDecoderResult(DecoderResult.failure(e.getCause() != null ? e.getCause() : e));
				sendDecodingFailures(e, msg, validateHeaders);
				return;
			}

			if (persistentConnection) {
				pendingResponses += 1;
				if (HttpServerOperations.log.isDebugEnabled()) {
					HttpServerOperations.log.debug(format(ctx.channel(), "Increasing pending responses count: {}"),
							pendingResponses);
				}
				persistentConnection = isKeepAlive(request);
			}
			else {
				if (HttpServerOperations.log.isDebugEnabled()) {
					HttpServerOperations.log.debug(format(ctx.channel(), "Dropping pipelined HTTP request, " +
									"previous response requested connection close"));
				}
				ReferenceCountUtil.release(msg);
				return;
			}
			if (pendingResponses > 1) {
				if (HttpServerOperations.log.isDebugEnabled()) {
					HttpServerOperations.log.debug(format(ctx.channel(), "Buffering pipelined HTTP request, " +
									"pending responses count: {}, queue: {}"),
							pendingResponses,
							pipelined != null ? pipelined.size() : 0);
				}
				overflow = true;
				doPipeline(ctx, new HttpRequestHolder(request));
				return;
			}
			else {
				overflow = false;

				if (LAST_FLUSH_WHEN_NO_READ) {
					ChannelOperations<?, ?> ops = ChannelOperations.get(ctx.channel());
					if (ops instanceof HttpServerOperations) {
						if (HttpServerOperations.log.isDebugEnabled()) {
							HttpServerOperations.log.debug(format(ctx.channel(), "Last HTTP packet was sent, terminating the channel"));
						}
						((HttpServerOperations) ops).terminateInternal();
					}
				}

<<<<<<< HEAD
				DecoderResult decoderResult = request.decoderResult();
				if (decoderResult.isFailure()) {
					sendDecodingFailures(decoderResult.cause(), msg, validateHeaders);
=======
				if (handleDecodingFailures(request.decoderResult(), msg)) {
>>>>>>> 1f8a48a7
					return;
				}

				HttpServerOperations ops;
				ZonedDateTime timestamp = ZonedDateTime.now(ReactorNetty.ZONE_ID_SYSTEM);
				ConnectionInfo connectionInfo = null;
				try {
					connectionInfo = ConnectionInfo.from(
							request,
							secure,
							ctx.channel().localAddress(),
							remoteAddress,
							forwardedHeaderHandler);
					ops = new HttpServerOperations(Connection.from(ctx.channel()),
							listener,
							request,
							compress,
							connectionInfo,
							cookieDecoder,
							cookieEncoder,
							formDecoderProvider,
							httpMessageLogFactory,
							false,
							mapHandle,
							readTimeout,
							requestTimeout,
							secure,
							timestamp,
							validateHeaders);
				}
				catch (RuntimeException e) {
					request.setDecoderResult(DecoderResult.failure(e.getCause() != null ? e.getCause() : e));
					sendDecodingFailures(e, msg, timestamp, connectionInfo, validateHeaders);
					return;
				}
				ops.bind();
				listener.onStateChange(ops, ConnectionObserver.State.CONFIGURED);

				ctx.fireChannelRead(msg);
				return;

			}
		}
		else if (persistentConnection && pendingResponses == 0) {
			if (msg == EMPTY_LAST_CONTENT) {
				ctx.fireChannelRead(msg);
			}
			else if (msg.getClass() == DefaultLastHttpContent.class) {
				if (handleDecodingFailures(((DefaultLastHttpContent) msg).decoderResult(), msg)) {
					return;
				}
				ctx.fireChannelRead(msg);
			}
			else if (msg instanceof LastHttpContent) {
<<<<<<< HEAD
				DecoderResult decoderResult = ((LastHttpContent) msg).decoderResult();
				if (decoderResult.isFailure()) {
					sendDecodingFailures(decoderResult.cause(), msg, validateHeaders);
=======
				if (handleDecodingFailures(((LastHttpContent) msg).decoderResult(), msg)) {
>>>>>>> 1f8a48a7
					return;
				}
				ctx.fireChannelRead(msg);
			}
			else {
				if (HttpServerOperations.log.isDebugEnabled()) {
					HttpServerOperations.log.debug(
							format(ctx.channel(), "Dropped HTTP content, since response has been sent already: {}"),
							msg instanceof HttpObject ?
									httpMessageLogFactory.debug(HttpMessageArgProviderFactory.create(msg)) : msg);
				}
				ReferenceCountUtil.release(msg);
			}
			ctx.read();
			return;
		}
		else if (overflow) {
			if (HttpServerOperations.log.isDebugEnabled()) {
				HttpServerOperations.log.debug(format(ctx.channel(), "Buffering pipelined HTTP content, " +
								"pending responses count: {}, queue: {}"),
						pendingResponses,
						pipelined != null ? pipelined.size() : 0);
			}
			doPipeline(ctx, msg);
			return;
		}

<<<<<<< HEAD
		if (msg instanceof DecoderResultProvider) {
			DecoderResult decoderResult = ((DecoderResultProvider) msg).decoderResult();
			if (decoderResult.isFailure()) {
				sendDecodingFailures(decoderResult.cause(), msg, validateHeaders);
				return;
			}
=======
		if (msg instanceof DecoderResultProvider &&
				handleDecodingFailures(((DecoderResultProvider) msg).decoderResult(), msg)) {
			return;
>>>>>>> 1f8a48a7
		}

		ctx.fireChannelRead(msg);
	}

	@Override
	public void channelReadComplete(ChannelHandlerContext ctx) {
		endReadAndFlush();
		ctx.fireChannelReadComplete();
	}

	void endReadAndFlush() {
		if (read) {
			read = false;
			if (LAST_FLUSH_WHEN_NO_READ && needsFlush) {
				needsFlush = false;
				ctx.flush();
			}
		}
	}

	@Override
	public void flush(ChannelHandlerContext ctx) {
		if (LAST_FLUSH_WHEN_NO_READ && finalizingResponse) {
			if (needsFlush || !ctx.channel().isWritable()) {
				needsFlush = false;
				ctx.flush();
			}
			else {
				needsFlush = true;
			}
		}
		else {
			ctx.flush();
		}
	}

<<<<<<< HEAD
	void sendDecodingFailures(Throwable t, Object msg, boolean validateHeaders) {
		sendDecodingFailures(t, msg, null, null, validateHeaders);
=======
	boolean handleDecodingFailures(DecoderResult decoderResult, Object msg) {
		if (decoderResult.isFailure()) {
			sendDecodingFailures(decoderResult.cause(), msg);
			return true;
		}
		return false;
	}

	void sendDecodingFailures(Throwable t, Object msg) {
		sendDecodingFailures(t, msg, null, null);
>>>>>>> 1f8a48a7
	}

	void sendDecodingFailures(Throwable t, Object msg, @Nullable ZonedDateTime timestamp, @Nullable ConnectionInfo connectionInfo, boolean validateHeaders) {
		persistentConnection = false;
		HttpServerOperations.sendDecodingFailures(ctx, listener, secure, t, msg, httpMessageLogFactory, timestamp, connectionInfo,
				remoteAddress, validateHeaders);
	}

	void doPipeline(ChannelHandlerContext ctx, Object msg) {
		if (pipelined == null) {
			pipelined = Queues.unbounded()
			                  .get();
		}
		if (!pipelined.offer(msg)) {
			ctx.fireExceptionCaught(Exceptions.failWithOverflow());
		}
	}

	@Override
	@SuppressWarnings("FutureReturnValueIgnored")
	public void write(ChannelHandlerContext ctx, Object msg, ChannelPromise promise) {
		Class<?> msgClass = msg.getClass();
		// modify message on way out to add headers if needed
		if (msgClass == DefaultHttpResponse.class) {
			handleDefaultHttpResponse((DefaultHttpResponse) msg, promise);
			return;
		}
		else if (msgClass == DefaultFullHttpResponse.class) {
			if (handleDefaultFullHttpResponse((DefaultFullHttpResponse) msg, promise)) {
				return;
			}
			handleLastHttpContent(msg, promise);
			return;
		}
		else if (msg == EMPTY_LAST_CONTENT || msgClass == DefaultLastHttpContent.class) {
			handleLastHttpContent(msg, promise);
			return;
		}
		else if (msgClass == DefaultHttpContent.class) {
			handleDefaultHttContent((DefaultHttpContent) msg, promise);
			return;
		}
		else if (msg instanceof HttpResponse) {
			final HttpResponse response = (HttpResponse) msg;
			nonInformationalResponse = !isInformational(response);
			// Assume the response writer knows if they can persist or not and sets isKeepAlive on the response
			boolean maxKeepAliveRequestsReached = maxKeepAliveRequests != -1 && HttpServerOperations.requestsCounter(ctx.channel()) == maxKeepAliveRequests;
			if (maxKeepAliveRequestsReached || !isKeepAlive(response) || !isSelfDefinedMessageLength(response)) {
				// No longer keep alive as the client can't tell when the message is done unless we close connection
				pendingResponses = 0;
				persistentConnection = false;
			}
			// Server might think it can keep connection alive, but we should fix response header if we know better
			if (!shouldKeepAlive()) {
				setKeepAlive(response, false);
			}

			if (response.status().equals(HttpResponseStatus.CONTINUE)) {
				//"FutureReturnValueIgnored" this is deliberate
				ctx.write(msg, promise);
				return;
			}
		}
		if (msg instanceof LastHttpContent) {
			handleLastHttpContent(msg, promise);
			return;
		}
		if (persistentConnection && pendingResponses == 0) {
			if (HttpServerOperations.log.isDebugEnabled()) {
				HttpServerOperations.log.debug(
						format(ctx.channel(), "Dropped HTTP content, since response has been sent already: {}"),
						msg instanceof HttpObject ?
								httpMessageLogFactory.debug(HttpMessageArgProviderFactory.create(msg)) : msg);
			}
			ReferenceCountUtil.release(msg);
			promise.setSuccess();
			return;
		}
		//"FutureReturnValueIgnored" this is deliberate
		ctx.write(msg, promise);
	}

	@SuppressWarnings("FutureReturnValueIgnored")
	boolean handleDefaultFullHttpResponse(DefaultFullHttpResponse response, ChannelPromise promise) {
		nonInformationalResponse = !isInformational(response);
		// Assume the response writer knows if they can persist or not and sets isKeepAlive on the response
		boolean maxKeepAliveRequestsReached = maxKeepAliveRequests != -1 && HttpServerOperations.requestsCounter(ctx.channel()) == maxKeepAliveRequests;
		if (maxKeepAliveRequestsReached || !isKeepAlive(response) || !isSelfDefinedMessageLength(response)) {
			// No longer keep alive as the client can't tell when the message is done unless we close connection
			pendingResponses = 0;
			persistentConnection = false;
		}
		// Server might think it can keep connection alive, but we should fix response header if we know better
		if (!shouldKeepAlive()) {
			setKeepAlive(response, false);
		}

		if (response.status().equals(HttpResponseStatus.CONTINUE)) {
			//"FutureReturnValueIgnored" this is deliberate
			ctx.write(response, promise);
			return true;
		}
		return false;
	}

	@SuppressWarnings("FutureReturnValueIgnored")
	void handleDefaultHttContent(DefaultHttpContent msg, ChannelPromise promise) {
		if (persistentConnection && pendingResponses == 0) {
			if (HttpServerOperations.log.isDebugEnabled()) {
				HttpServerOperations.log.debug(
						format(ctx.channel(), "Dropped HTTP content, since response has been sent already: {}"),
								httpMessageLogFactory.debug(HttpMessageArgProviderFactory.create(msg)));
			}
			msg.release();
			promise.setSuccess();
			return;
		}
		//"FutureReturnValueIgnored" this is deliberate
		ctx.write(msg, promise);
	}

	@SuppressWarnings("FutureReturnValueIgnored")
	void handleDefaultHttpResponse(DefaultHttpResponse response, ChannelPromise promise) {
		nonInformationalResponse = !isInformational(response);
		// Assume the response writer knows if they can persist or not and sets isKeepAlive on the response
		boolean maxKeepAliveRequestsReached = maxKeepAliveRequests != -1 && HttpServerOperations.requestsCounter(ctx.channel()) == maxKeepAliveRequests;
		if (maxKeepAliveRequestsReached || !isKeepAlive(response) || !isSelfDefinedMessageLength(response)) {
			// No longer keep alive as the client can't tell when the message is done unless we close connection
			pendingResponses = 0;
			persistentConnection = false;
		}
		// Server might think it can keep connection alive, but we should fix response header if we know better
		if (!shouldKeepAlive()) {
			setKeepAlive(response, false);
		}
		//"FutureReturnValueIgnored" this is deliberate
		ctx.write(response, promise);
	}

	@SuppressWarnings("FutureReturnValueIgnored")
	void handleLastHttpContent(Object msg, ChannelPromise promise) {
		finalizingResponse = true;

		if (LAST_FLUSH_WHEN_NO_READ) {
			needsFlush = !read;
		}

		if (!shouldKeepAlive()) {
			if (HttpServerOperations.log.isDebugEnabled()) {
				HttpServerOperations.log.debug(format(ctx.channel(), "Detected non persistent http " +
								"connection, preparing to close. Pending responses count: {}"),
						pendingResponses);
			}
			//"FutureReturnValueIgnored" this is deliberate
			ctx.write(msg, promise.unvoid()).addListener(ChannelFutureListener.CLOSE);
			return;
		}

		//"FutureReturnValueIgnored" this is deliberate
		ctx.write(msg, promise);

		if (!persistentConnection) {
			return;
		}

		if (nonInformationalResponse) {
			nonInformationalResponse = false;
			pendingResponses -= 1;
			if (HttpServerOperations.log.isDebugEnabled()) {
				HttpServerOperations.log.debug(format(ctx.channel(), "Decreasing pending responses count: {}"),
						pendingResponses);
			}
		}

		if (pipelined != null && !pipelined.isEmpty()) {
			if (HttpServerOperations.log.isDebugEnabled()) {
				HttpServerOperations.log.debug(format(ctx.channel(), "Draining next pipelined " +
								"HTTP request, pending responses count: {}, queued: {}"),
						pendingResponses, pipelined.size());
			}
			ctx.executor().execute(this);
		}
		else {
			IdleTimeoutHandler.addIdleTimeoutHandler(ctx.pipeline(), idleTimeout);
			ctx.read();
		}
	}

	@Override
	public void run() {
		Object next;
		HttpRequest nextRequest = null;
		while ((next = pipelined.peek()) != null) {
			if (next instanceof HttpRequestHolder) {
				if (nextRequest != null) {
					return;
				}
				if (!persistentConnection) {
					discard();
					return;
				}

				HttpRequestHolder holder = (HttpRequestHolder) next;
				nextRequest = holder.request;

				finalizingResponse = false;

				if (LAST_FLUSH_WHEN_NO_READ) {
					ChannelOperations<?, ?> ops = ChannelOperations.get(ctx.channel());
					if (ops instanceof HttpServerOperations) {
						if (HttpServerOperations.log.isDebugEnabled()) {
							HttpServerOperations.log.debug(format(ctx.channel(), "Last HTTP packet was sent, terminating the channel"));
						}
						((HttpServerOperations) ops).terminateInternal();
					}
				}

				DecoderResult decoderResult = nextRequest.decoderResult();
				if (decoderResult.isFailure()) {
					sendDecodingFailures(decoderResult.cause(), nextRequest, holder.timestamp, null, validateHeaders);
					discard();
					return;
				}

				HttpServerOperations ops;
				ConnectionInfo connectionInfo = null;
				try {
					connectionInfo = ConnectionInfo.from(
							nextRequest,
							secure,
							ctx.channel().localAddress(),
							remoteAddress,
							forwardedHeaderHandler);
					ops = new HttpServerOperations(Connection.from(ctx.channel()),
							listener,
							nextRequest,
							compress,
							connectionInfo,
							cookieDecoder,
							cookieEncoder,
							formDecoderProvider,
							httpMessageLogFactory,
							false,
							mapHandle,
							readTimeout,
							requestTimeout,
							secure,
							holder.timestamp,
							validateHeaders);
				}
				catch (RuntimeException e) {
					holder.request.setDecoderResult(DecoderResult.failure(e.getCause() != null ? e.getCause() : e));
					sendDecodingFailures(e, holder.request, holder.timestamp, connectionInfo, validateHeaders);
					return;
				}
				ops.bind();
				listener.onStateChange(ops, ConnectionObserver.State.CONFIGURED);

				pipelined.poll();
				ctx.fireChannelRead(holder.request);
			}
			else {
				ctx.fireChannelRead(pipelined.poll());
			}
		}
		overflow = false;
	}

	@Override
	public void handlerRemoved(ChannelHandlerContext ctx) {
		discard();
	}

	final void discard() {
		if (pipelined != null && !pipelined.isEmpty()) {
			Object o;
			while ((o = pipelined.poll()) != null) {
				ReferenceCountUtil.release(o);
			}

		}
	}

	boolean shouldKeepAlive() {
		return pendingResponses != 0 && persistentConnection;
	}

	/**
	 * Keep-alive only works if the client can detect when the message has ended without
	 * relying on the connection being closed.
	 * <p>
	 * <ul> <li>See <a href="https://tools.ietf.org/html/rfc7230#section-6.3"/></li>
	 * <li>See <a href="https://tools.ietf.org/html/rfc7230#section-3.3.3"/></li> </ul>
	 *
	 * @param response The HttpResponse to check
	 *
	 * @return true if the response has a self defined message length.
	 */
	static boolean isSelfDefinedMessageLength(HttpResponse response) {
		return isContentLengthSet(response) || isTransferEncodingChunked(response) || isMultipart(
				response) || isInformational(response) || isNotModified(response) || isNoContent(response);
	}

	static boolean isInformational(HttpResponse response) {
		return response.status()
		               .codeClass() == HttpStatusClass.INFORMATIONAL;
	}

	static boolean isNoContent(HttpResponse response) {
		return HttpResponseStatus.NO_CONTENT.code() == response.status().code();
	}

	static boolean isNotModified(HttpResponse response) {
		return HttpResponseStatus.NOT_MODIFIED.code() == response.status().code();
	}

	static boolean isMultipart(HttpResponse response) {
		String contentType = response.headers()
		                             .get(HttpHeaderNames.CONTENT_TYPE);
		return contentType != null && contentType.regionMatches(true,
				0,
				MULTIPART_PREFIX,
				0,
				MULTIPART_PREFIX.length());
	}

	static final class HttpRequestHolder {
		final HttpRequest request;
		final ZonedDateTime timestamp;

		HttpRequestHolder(HttpRequest request) {
			this.request = request;
			this.timestamp = ZonedDateTime.now(ReactorNetty.ZONE_ID_SYSTEM);
		}
	}
}<|MERGE_RESOLUTION|>--- conflicted
+++ resolved
@@ -225,13 +225,7 @@
 					}
 				}
 
-<<<<<<< HEAD
-				DecoderResult decoderResult = request.decoderResult();
-				if (decoderResult.isFailure()) {
-					sendDecodingFailures(decoderResult.cause(), msg, validateHeaders);
-=======
-				if (handleDecodingFailures(request.decoderResult(), msg)) {
->>>>>>> 1f8a48a7
+				if (handleDecodingFailures(request.decoderResult(), msg, validateHeaders)) {
 					return;
 				}
 
@@ -280,19 +274,13 @@
 				ctx.fireChannelRead(msg);
 			}
 			else if (msg.getClass() == DefaultLastHttpContent.class) {
-				if (handleDecodingFailures(((DefaultLastHttpContent) msg).decoderResult(), msg)) {
+				if (handleDecodingFailures(((DefaultLastHttpContent) msg).decoderResult(), msg, validateHeaders)) {
 					return;
 				}
 				ctx.fireChannelRead(msg);
 			}
 			else if (msg instanceof LastHttpContent) {
-<<<<<<< HEAD
-				DecoderResult decoderResult = ((LastHttpContent) msg).decoderResult();
-				if (decoderResult.isFailure()) {
-					sendDecodingFailures(decoderResult.cause(), msg, validateHeaders);
-=======
-				if (handleDecodingFailures(((LastHttpContent) msg).decoderResult(), msg)) {
->>>>>>> 1f8a48a7
+				if (handleDecodingFailures(((LastHttpContent) msg).decoderResult(), msg, validateHeaders)) {
 					return;
 				}
 				ctx.fireChannelRead(msg);
@@ -320,18 +308,9 @@
 			return;
 		}
 
-<<<<<<< HEAD
-		if (msg instanceof DecoderResultProvider) {
-			DecoderResult decoderResult = ((DecoderResultProvider) msg).decoderResult();
-			if (decoderResult.isFailure()) {
-				sendDecodingFailures(decoderResult.cause(), msg, validateHeaders);
-				return;
-			}
-=======
 		if (msg instanceof DecoderResultProvider &&
-				handleDecodingFailures(((DecoderResultProvider) msg).decoderResult(), msg)) {
-			return;
->>>>>>> 1f8a48a7
+				handleDecodingFailures(((DecoderResultProvider) msg).decoderResult(), msg, validateHeaders)) {
+			return;
 		}
 
 		ctx.fireChannelRead(msg);
@@ -369,21 +348,16 @@
 		}
 	}
 
-<<<<<<< HEAD
+	boolean handleDecodingFailures(DecoderResult decoderResult, Object msg, boolean validateHeaders) {
+		if (decoderResult.isFailure()) {
+			sendDecodingFailures(decoderResult.cause(), msg, validateHeaders);
+			return true;
+		}
+		return false;
+	}
+
 	void sendDecodingFailures(Throwable t, Object msg, boolean validateHeaders) {
 		sendDecodingFailures(t, msg, null, null, validateHeaders);
-=======
-	boolean handleDecodingFailures(DecoderResult decoderResult, Object msg) {
-		if (decoderResult.isFailure()) {
-			sendDecodingFailures(decoderResult.cause(), msg);
-			return true;
-		}
-		return false;
-	}
-
-	void sendDecodingFailures(Throwable t, Object msg) {
-		sendDecodingFailures(t, msg, null, null);
->>>>>>> 1f8a48a7
 	}
 
 	void sendDecodingFailures(Throwable t, Object msg, @Nullable ZonedDateTime timestamp, @Nullable ConnectionInfo connectionInfo, boolean validateHeaders) {
