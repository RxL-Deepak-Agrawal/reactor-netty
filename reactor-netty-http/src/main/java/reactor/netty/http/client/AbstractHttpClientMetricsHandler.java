/*
 * Copyright (c) 2021-2022 VMware, Inc. or its affiliates, All Rights Reserved.
 *
 * Licensed under the Apache License, Version 2.0 (the "License");
 * you may not use this file except in compliance with the License.
 * You may obtain a copy of the License at
 *
 *   https://www.apache.org/licenses/LICENSE-2.0
 *
 * Unless required by applicable law or agreed to in writing, software
 * distributed under the License is distributed on an "AS IS" BASIS,
 * WITHOUT WARRANTIES OR CONDITIONS OF ANY KIND, either express or implied.
 * See the License for the specific language governing permissions and
 * limitations under the License.
 */
package reactor.netty.http.client;

import io.netty.buffer.ByteBufHolder;
import io.netty5.buffer.api.Buffer;
import io.netty5.channel.Channel;
import io.netty5.channel.ChannelHandlerAdapter;
import io.netty5.channel.ChannelHandlerContext;
import io.netty5.handler.codec.http.HttpRequest;
import io.netty5.handler.codec.http.HttpResponse;
import io.netty5.handler.codec.http.LastHttpContent;
import io.netty5.util.concurrent.Future;
import reactor.netty.channel.ChannelOperations;
import reactor.util.annotation.Nullable;
import reactor.util.context.ContextView;
import reactor.util.Logger;
import reactor.util.Loggers;

import java.net.SocketAddress;
import java.time.Duration;
import java.util.function.Function;

/**
 * @author Violeta Georgieva
 * @since 1.0.8
 */
abstract class AbstractHttpClientMetricsHandler extends ChannelHandlerAdapter {

	private static final Logger log = Loggers.getLogger(AbstractHttpClientMetricsHandler.class);

	String path;

	String method;

	String status;

	ContextView contextView;


	long dataReceived;

	long dataSent;


	long dataReceivedTime;

	long dataSentTime;

	final Function<String, String> uriTagValue;

	protected AbstractHttpClientMetricsHandler(@Nullable Function<String, String> uriTagValue) {
		this.uriTagValue = uriTagValue;
	}

	protected AbstractHttpClientMetricsHandler(AbstractHttpClientMetricsHandler copy) {
		this.contextView = copy.contextView;
		this.dataReceived = copy.dataReceived;
		this.dataReceivedTime = copy.dataReceivedTime;
		this.dataSent = copy.dataSent;
		this.dataSentTime = copy.dataSentTime;
		this.method = copy.method;
		this.path = copy.path;
		this.status = copy.status;
		this.uriTagValue = copy.uriTagValue;
	}

	@Override
<<<<<<< HEAD
	public Future<Void> write(ChannelHandlerContext ctx, Object msg) {
		if (msg instanceof HttpRequest) {
			method = ((HttpRequest) msg).method().name();

			ChannelOperations<?, ?> channelOps = ChannelOperations.get(ctx.channel());
			if (channelOps instanceof HttpClientOperations ops) {
				path = uriTagValue == null ? ops.path : uriTagValue.apply(ops.path);
				contextView = ops.currentContextView();
=======
	@SuppressWarnings("FutureReturnValueIgnored")
	public void write(ChannelHandlerContext ctx, Object msg, ChannelPromise promise) {
		try {
			if (msg instanceof HttpRequest) {
				extractDetailsFromHttpRequest(ctx, (HttpRequest) msg);
>>>>>>> 12544db7
			}

			dataSent += extractProcessedDataFromBuffer(msg);

			if (msg instanceof LastHttpContent) {
				SocketAddress address = ctx.channel().remoteAddress();
				promise.addListener(future -> recordWrite(address));
			}
		}
<<<<<<< HEAD
		else if (msg instanceof Buffer) {
			dataSent += ((Buffer) msg).readableBytes();
		}

		if (msg instanceof LastHttpContent) {
			SocketAddress address = ctx.channel().remoteAddress();
			return ctx.write(msg).addListener(future -> recordWrite(address));
		}
		return ctx.write(msg);
=======
		catch (RuntimeException e) {
			log.warn("Exception caught while recording metrics.", e);
			// Allow request-response exchange to continue, unaffected by metrics problem
		}

		//"FutureReturnValueIgnored" this is deliberate
		ctx.write(msg, promise);
>>>>>>> 12544db7
	}

	@Override
	public void channelRead(ChannelHandlerContext ctx, Object msg) {
		try {
			if (msg instanceof HttpResponse) {
				status = ((HttpResponse) msg).status().codeAsText().toString();

				startRead((HttpResponse) msg);
			}

<<<<<<< HEAD
		if (msg instanceof ByteBufHolder) {
			dataReceived += ((ByteBufHolder) msg).content().readableBytes();
		}
		else if (msg instanceof Buffer) {
			dataReceived += ((Buffer) msg).readableBytes();
		}
=======
			dataReceived += extractProcessedDataFromBuffer(msg);
>>>>>>> 12544db7

			if (msg instanceof LastHttpContent) {
				recordRead(ctx.channel().remoteAddress());
				reset();
			}
		}
		catch (RuntimeException e) {
			log.warn("Exception caught while recording metrics.", e);
			// Allow request-response exchange to continue, unaffected by metrics problem
		}

		ctx.fireChannelRead(msg);
	}

	@Override
<<<<<<< HEAD
	public void channelExceptionCaught(ChannelHandlerContext ctx, Throwable cause) {
		recordException(ctx);
=======
	public void exceptionCaught(ChannelHandlerContext ctx, Throwable cause) {
		try {
			recordException(ctx);
		}
		catch (RuntimeException e) {
			log.warn("Exception caught while recording metrics.", e);
			// Allow request-response exchange to continue, unaffected by metrics problem
		}
>>>>>>> 12544db7

		ctx.fireChannelExceptionCaught(cause);
	}

	private void extractDetailsFromHttpRequest(ChannelHandlerContext ctx, HttpRequest request) {
		method = request.method().name();

		ChannelOperations<?, ?> channelOps = ChannelOperations.get(ctx.channel());
		if (channelOps instanceof HttpClientOperations) {
			HttpClientOperations ops = (HttpClientOperations) channelOps;
			path = uriTagValue == null ? ops.path : uriTagValue.apply(ops.path);
			contextView = ops.currentContextView();
		}

		startWrite(request, ctx.channel(), contextView);
	}

	private long extractProcessedDataFromBuffer(Object msg) {
		if (msg instanceof ByteBufHolder) {
			return ((ByteBufHolder) msg).content().readableBytes();
		}
		else if (msg instanceof ByteBuf) {
			return ((ByteBuf) msg).readableBytes();
		}
		return 0;
	}

	protected abstract HttpClientMetricsRecorder recorder();

	protected void recordException(ChannelHandlerContext ctx) {
		recorder().incrementErrorsCount(ctx.channel().remoteAddress(),
				path != null ? path : resolveUri(ctx));
	}

	protected void recordRead(SocketAddress address) {
		recorder().recordDataReceivedTime(address,
				path, method, status,
				Duration.ofNanos(System.nanoTime() - dataReceivedTime));

		recorder().recordResponseTime(address,
				path, method, status,
				Duration.ofNanos(System.nanoTime() - dataSentTime));

		recorder().recordDataReceived(address, path, dataReceived);
	}

	protected void recordWrite(SocketAddress address) {
		recorder().recordDataSentTime(address,
				path, method,
				Duration.ofNanos(System.nanoTime() - dataSentTime));

		recorder().recordDataSent(address, path, dataSent);
	}

	protected void reset() {
		path = null;
		method = null;
		status = null;
		contextView = null;
		dataReceived = 0;
		dataSent = 0;
		dataReceivedTime = 0;
		dataSentTime = 0;
	}

	protected void startRead(HttpResponse msg) {
		dataReceivedTime = System.nanoTime();
	}

	protected void startWrite(HttpRequest msg, Channel channel, @Nullable ContextView contextView) {
		dataSentTime = System.nanoTime();
	}

	private String resolveUri(ChannelHandlerContext ctx) {
		ChannelOperations<?, ?> channelOps = ChannelOperations.get(ctx.channel());
		if (channelOps instanceof HttpClientOperations) {
			String path = ((HttpClientOperations) channelOps).uri();
			return uriTagValue == null ? path : uriTagValue.apply(path);
		}
		else {
			return "unknown";
		}
	}
}<|MERGE_RESOLUTION|>--- conflicted
+++ resolved
@@ -79,50 +79,34 @@
 	}
 
 	@Override
-<<<<<<< HEAD
 	public Future<Void> write(ChannelHandlerContext ctx, Object msg) {
-		if (msg instanceof HttpRequest) {
-			method = ((HttpRequest) msg).method().name();
-
-			ChannelOperations<?, ?> channelOps = ChannelOperations.get(ctx.channel());
-			if (channelOps instanceof HttpClientOperations ops) {
-				path = uriTagValue == null ? ops.path : uriTagValue.apply(ops.path);
-				contextView = ops.currentContextView();
-=======
-	@SuppressWarnings("FutureReturnValueIgnored")
-	public void write(ChannelHandlerContext ctx, Object msg, ChannelPromise promise) {
 		try {
 			if (msg instanceof HttpRequest) {
 				extractDetailsFromHttpRequest(ctx, (HttpRequest) msg);
->>>>>>> 12544db7
 			}
 
 			dataSent += extractProcessedDataFromBuffer(msg);
 
 			if (msg instanceof LastHttpContent) {
 				SocketAddress address = ctx.channel().remoteAddress();
-				promise.addListener(future -> recordWrite(address));
-			}
-		}
-<<<<<<< HEAD
-		else if (msg instanceof Buffer) {
-			dataSent += ((Buffer) msg).readableBytes();
-		}
-
-		if (msg instanceof LastHttpContent) {
-			SocketAddress address = ctx.channel().remoteAddress();
-			return ctx.write(msg).addListener(future -> recordWrite(address));
-		}
-		return ctx.write(msg);
-=======
+				return ctx.write(msg)
+						.addListener(future -> {
+							try {
+								recordWrite(address);
+							}
+							catch (RuntimeException e) {
+								log.warn("Exception caught while recording metrics.", e);
+								// Allow request-response exchange to continue, unaffected by metrics problem
+							}
+				});
+			}
+		}
 		catch (RuntimeException e) {
 			log.warn("Exception caught while recording metrics.", e);
 			// Allow request-response exchange to continue, unaffected by metrics problem
 		}
 
-		//"FutureReturnValueIgnored" this is deliberate
-		ctx.write(msg, promise);
->>>>>>> 12544db7
+		return ctx.write(msg);
 	}
 
 	@Override
@@ -134,16 +118,7 @@
 				startRead((HttpResponse) msg);
 			}
 
-<<<<<<< HEAD
-		if (msg instanceof ByteBufHolder) {
-			dataReceived += ((ByteBufHolder) msg).content().readableBytes();
-		}
-		else if (msg instanceof Buffer) {
-			dataReceived += ((Buffer) msg).readableBytes();
-		}
-=======
 			dataReceived += extractProcessedDataFromBuffer(msg);
->>>>>>> 12544db7
 
 			if (msg instanceof LastHttpContent) {
 				recordRead(ctx.channel().remoteAddress());
@@ -159,11 +134,7 @@
 	}
 
 	@Override
-<<<<<<< HEAD
 	public void channelExceptionCaught(ChannelHandlerContext ctx, Throwable cause) {
-		recordException(ctx);
-=======
-	public void exceptionCaught(ChannelHandlerContext ctx, Throwable cause) {
 		try {
 			recordException(ctx);
 		}
@@ -171,7 +142,6 @@
 			log.warn("Exception caught while recording metrics.", e);
 			// Allow request-response exchange to continue, unaffected by metrics problem
 		}
->>>>>>> 12544db7
 
 		ctx.fireChannelExceptionCaught(cause);
 	}
@@ -180,8 +150,7 @@
 		method = request.method().name();
 
 		ChannelOperations<?, ?> channelOps = ChannelOperations.get(ctx.channel());
-		if (channelOps instanceof HttpClientOperations) {
-			HttpClientOperations ops = (HttpClientOperations) channelOps;
+		if (channelOps instanceof HttpClientOperations ops) {
 			path = uriTagValue == null ? ops.path : uriTagValue.apply(ops.path);
 			contextView = ops.currentContextView();
 		}
@@ -193,8 +162,8 @@
 		if (msg instanceof ByteBufHolder) {
 			return ((ByteBufHolder) msg).content().readableBytes();
 		}
-		else if (msg instanceof ByteBuf) {
-			return ((ByteBuf) msg).readableBytes();
+		else if (msg instanceof Buffer) {
+			return ((Buffer) msg).readableBytes();
 		}
 		return 0;
 	}
