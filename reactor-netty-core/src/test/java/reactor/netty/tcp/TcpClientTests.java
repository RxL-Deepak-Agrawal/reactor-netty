/*
 * Copyright (c) 2011-2025 VMware, Inc. or its affiliates, All Rights Reserved.
 *
 * Licensed under the Apache License, Version 2.0 (the "License");
 * you may not use this file except in compliance with the License.
 * You may obtain a copy of the License at
 *
 *   https://www.apache.org/licenses/LICENSE-2.0
 *
 * Unless required by applicable law or agreed to in writing, software
 * distributed under the License is distributed on an "AS IS" BASIS,
 * WITHOUT WARRANTIES OR CONDITIONS OF ANY KIND, either express or implied.
 * See the License for the specific language governing permissions and
 * limitations under the License.
 */
package reactor.netty.tcp;

import java.io.IOException;
import java.lang.ref.WeakReference;
import java.net.InetSocketAddress;
import java.net.SocketAddress;
import java.nio.ByteBuffer;
import java.nio.channels.ServerSocketChannel;
import java.nio.channels.SocketChannel;
import java.nio.charset.Charset;
import java.time.Duration;
import java.util.ArrayList;
import java.util.Arrays;
import java.util.Collections;
import java.util.List;
import java.util.Properties;
import java.util.Set;
import java.util.concurrent.ConcurrentSkipListSet;
import java.util.concurrent.CountDownLatch;
import java.util.concurrent.ExecutorService;
import java.util.concurrent.Executors;
import java.util.concurrent.Future;
import java.util.concurrent.TimeUnit;
import java.util.concurrent.atomic.AtomicInteger;
import java.util.concurrent.atomic.AtomicLong;
import java.util.concurrent.atomic.AtomicReference;
import java.util.function.Consumer;
import java.util.function.Supplier;
import java.util.stream.Collectors;

import io.netty.bootstrap.Bootstrap;
import io.netty.buffer.ByteBuf;
import io.netty.buffer.Unpooled;
import io.netty.channel.ChannelHandlerContext;
import io.netty.channel.ChannelInboundHandlerAdapter;
import io.netty.channel.ChannelOption;
import io.netty.channel.EventLoopGroup;
import io.netty.channel.MultiThreadIoEventLoopGroup;
import io.netty.channel.nio.NioIoHandler;
import io.netty.channel.unix.DomainSocketAddress;
import io.netty.handler.codec.LineBasedFrameDecoder;
import io.netty.resolver.AddressResolverGroup;
import io.netty.resolver.DefaultAddressResolverGroup;
import io.netty.util.AttributeKey;
import io.netty.util.NetUtil;
import org.jspecify.annotations.Nullable;
import org.junit.jupiter.api.AfterEach;
import org.junit.jupiter.api.BeforeEach;
import org.junit.jupiter.api.Test;
import org.reactivestreams.Publisher;
import reactor.core.publisher.Flux;
import reactor.core.publisher.Mono;
import reactor.core.publisher.Sinks;
import reactor.core.scheduler.Schedulers;
import reactor.netty.CancelReceiverHandlerTest;
import reactor.netty.Connection;
import reactor.netty.DisposableChannel;
import reactor.netty.DisposableServer;
import reactor.netty.LogTracker;
import reactor.netty.NettyOutbound;
import reactor.netty.SocketUtils;
import reactor.netty.channel.AbortedException;
import reactor.netty.channel.ChannelOperations;
import reactor.netty.resources.ConnectionProvider;
import reactor.netty.resources.LoopResources;
import reactor.netty.transport.ClientTransport;
import reactor.netty.transport.NameResolverProvider;
import reactor.test.StepVerifier;
import reactor.util.Logger;
import reactor.util.Loggers;
import reactor.util.retry.Retry;

import static org.assertj.core.api.Assertions.assertThat;
import static org.assertj.core.api.Assertions.assertThatExceptionOfType;
import static org.assertj.core.api.Assumptions.assumeThat;

/**
 * This test class verifies {@link TcpClient}.
 *
 * @author Stephane Maldini
 * @since 2.5
 */
public class TcpClientTests {

	static final Logger log = Loggers.getLogger(TcpClientTests.class);

	private final ExecutorService threadPool = Executors.newCachedThreadPool();
	int                     echoServerPort;
	EchoServer              echoServer;
	Future<?>               echoServerFuture;
	int                     abortServerPort;
	ConnectionAbortServer   abortServer;
	Future<?>               abortServerFuture;
	int                     timeoutServerPort;
	ConnectionTimeoutServer timeoutServer;
	Future<?>               timeoutServerFuture;
	int                     heartbeatServerPort;
	HeartbeatServer         heartbeatServer;
	Future<?>               heartbeatServerFuture;

	@BeforeEach
	void setup() throws Exception {
		echoServerPort = SocketUtils.findAvailableTcpPort();
		echoServer = new EchoServer(echoServerPort);
		echoServerFuture = threadPool.submit(echoServer);
		if (!echoServer.await(10, TimeUnit.SECONDS)) {
			throw new IOException("fail to start test server");
		}

		abortServerPort = SocketUtils.findAvailableTcpPort();
		abortServer = new ConnectionAbortServer(abortServerPort);
		abortServerFuture = threadPool.submit(abortServer);
		if (!abortServer.await(10, TimeUnit.SECONDS)) {
			throw new IOException("fail to start test server");
		}

		timeoutServerPort = SocketUtils.findAvailableTcpPort();
		timeoutServer = new ConnectionTimeoutServer(timeoutServerPort);
		timeoutServerFuture = threadPool.submit(timeoutServer);
		if (!timeoutServer.await(10, TimeUnit.SECONDS)) {
			throw new IOException("fail to start test server");
		}

		heartbeatServerPort = SocketUtils.findAvailableTcpPort();
		heartbeatServer = new HeartbeatServer(heartbeatServerPort);
		heartbeatServerFuture = threadPool.submit(heartbeatServer);
		if (!heartbeatServer.await(10, TimeUnit.SECONDS)) {
			throw new IOException("fail to start test server");
		}
	}

	@AfterEach
	void cleanup() throws Exception {
		echoServer.close();
		abortServer.close();
		timeoutServer.close();
		heartbeatServer.close();
		assertThat(echoServerFuture.get()).isNull();
		assertThat(abortServerFuture.get()).isNull();
		assertThat(timeoutServerFuture.get()).isNull();
		assertThat(heartbeatServerFuture.get()).isNull();
		threadPool.shutdown();
		threadPool.awaitTermination(5, TimeUnit.SECONDS);
		Thread.sleep(500);
	}

	@Test
	void disableSsl() {
		TcpClient secureClient = TcpClient.create()
		                                  .secure();

		assertThat(secureClient.configuration().isSecure()).isTrue();
		assertThat(secureClient.noSSL().configuration().isSecure()).isFalse();
	}

	@Test
	void testTcpClient() throws InterruptedException {
		final CountDownLatch latch = new CountDownLatch(1);

		Connection client = TcpClient.create()
		                             .host("localhost")
		                             .port(echoServerPort)
		                             .handle((in, out) -> {
		                                 in.receive()
		                                   .log("conn")
		                                   .subscribe(s -> latch.countDown());

		                                 return out.sendString(Flux.just("Hello World!"))
		                                           .neverComplete();
		                             })
		                             .wiretap(true)
		                             .connectNow();

		assertThat(latch.await(30, TimeUnit.SECONDS)).as("latch await").isTrue();

		client.disposeNow();
	}


	@Test
	void testTcpClient1ThreadAcquire() {
		LoopResources resources = LoopResources.create("test", 1, true);

		Connection client = TcpClient.create()
		                             .host("localhost")
		                             .port(echoServerPort)
		                             .runOn(resources)
		                             .wiretap(true)
		                             .connectNow();

		client.disposeNow();
		resources.dispose();

		assertThat(client).as("client was configured").isInstanceOf(ChannelOperations.class);
	}

	@Test
	void testTcpClientWithInetSocketAddress() throws InterruptedException {
		final CountDownLatch latch = new CountDownLatch(1);

		TcpClient client = TcpClient.create().port(echoServerPort);

		Connection s =
				client.handle((in, out) -> {
				          in.receive()
				            .subscribe(d -> latch.countDown());

				          return out.sendString(Flux.just("Hello"))
				                    .neverComplete();
				      })
				      .wiretap(true)
				      .connectNow(Duration.ofSeconds(5));

		assertThat(latch.await(5, TimeUnit.SECONDS)).as("latch await").isTrue();

		s.disposeNow();
	}

	@Test
	void tcpClientHandlesLineFeedData() throws InterruptedException {
		final int messages = 100;
		final CountDownLatch latch = new CountDownLatch(messages);
		final List<String> strings = new ArrayList<>();

		Connection client =
				TcpClient.create()
				         .host("localhost")
				         .port(echoServerPort)
				         .doOnConnected(c -> c.addHandlerLast("codec", new LineBasedFrameDecoder(8 * 1024)))
				         .handle((in, out) ->
				             out.sendString(Flux.range(1, messages)
				                                .map(i -> "Hello World!" + i + "\n")
				                                .subscribeOn(Schedulers.parallel()))
				                .then(in.receive()
				                        .asString()
				                        .take(100)
				                        .flatMapIterable(s -> Arrays.asList(s.split("\\n")))
				                        .doOnNext(s -> {
				                            strings.add(s);
				                            latch.countDown();
				                        })
				                        .then()))
				         .wiretap(true)
				         .connectNow(Duration.ofSeconds(15));

		assertThat(latch.await(15, TimeUnit.SECONDS))
				.as("Expected messages not received. Received " + strings.size() + " messages: " + strings)
				.isTrue();

		assertThat(strings).hasSize(messages);
		client.disposeNow();
	}

	@Test
	void tcpConnectionInboundAndOutboundCompletesOnDispose() throws Exception {
		final CountDownLatch latch1 = new CountDownLatch(100);
		final CountDownLatch latch2 = new CountDownLatch(2);

		Connection client =
				TcpClient.create()
				         .host("localhost")
				         .port(echoServerPort)
				         .doOnConnected(c -> c.addHandlerLast("codec", new LineBasedFrameDecoder(8 * 1024)))
				         .handle((in, out) -> {
				             out.sendString(Flux.interval(Duration.ofMillis(10))
				                                .map(i -> "Hello World!" + i + "\n")
				                                .subscribeOn(Schedulers.parallel()))
				                .then()
				                .doOnTerminate(latch2::countDown)
				                .subscribe();

				             in.receive()
				               .asString()
				               .flatMapIterable(s -> Arrays.asList(s.split("\\n")))
				               .doOnNext(s -> latch1.countDown())
				               .then()
				               .doOnTerminate(latch2::countDown)
				               .subscribe();

				             return out.neverComplete();
				         })
				         .wiretap(true)
				         .connectNow(Duration.ofSeconds(15));

		assertThat(latch1.await(15, TimeUnit.SECONDS)).isTrue();

		client.disposeNow();

		assertThat(latch2.await(15, TimeUnit.SECONDS)).isTrue();
	}

	@Test
	void tcpClientHandlesLineFeedDataFixedPool() throws InterruptedException {
		Consumer<? super Connection> channelInit = c -> c.addHandlerLast("codec", new LineBasedFrameDecoder(8 * 1024));

		ConnectionProvider p = ConnectionProvider.newConnection();

		tcpClientHandlesLineFeedData(
				TcpClient.create(p)
				         .host("localhost")
				         .port(echoServerPort)
				         .doOnConnected(channelInit));
	}

	@Test
	void tcpClientHandlesLineFeedDataElasticPool() throws InterruptedException {
		Consumer<? super Connection> channelInit = c -> c.addHandlerLast("codec", new LineBasedFrameDecoder(8 * 1024));

		tcpClientHandlesLineFeedData(
				TcpClient.create(ConnectionProvider.create("tcpClientHandlesLineFeedDataElasticPool", Integer.MAX_VALUE))
				         .host("localhost")
				         .port(echoServerPort)
				         .doOnConnected(channelInit));
	}

	private static void tcpClientHandlesLineFeedData(TcpClient client) throws InterruptedException {
		final int messages = 100;
		final CountDownLatch latch = new CountDownLatch(messages);
		final List<String> strings = new ArrayList<>();

		Connection c = client.handle((in, out) ->
		                         out.sendString(Flux.range(1, messages)
		                                            .map(i -> "Hello World!" + i + "\n")
		                                            .subscribeOn(Schedulers.parallel()))
		                            .then(in.receive()
		                                    .asString()
		                                    .take(100)
		                                    .flatMapIterable(s -> Arrays.asList(s.split("\\n")))
		                                    .doOnNext(s -> {
		                                        strings.add(s);
		                                        latch.countDown();
		                                    }).then()))
		                     .wiretap(true)
		                     .connectNow(Duration.ofSeconds(30));

		log.debug("Connected");

		c.onDispose()
		 .log()
		 .block(Duration.ofSeconds(30));

		assertThat(latch.await(15, TimeUnit.SECONDS))
				.as("Expected messages not received. Received " + strings.size() + " messages: " + strings)
				.isTrue();

		assertThat(strings).hasSize(messages);
	}

	@Test
	void closingPromiseIsFulfilled() {
		TcpClient client =
				TcpClient.newConnection()
				         .host("localhost")
				         .port(abortServerPort);

		client.handle((in, out) -> Mono.empty())
		      .wiretap(true)
		      .connectNow()
		      .disposeNow();
	}

	/*Check in details*/
	private static void connectionWillRetryConnectionAttemptWhenItFails(TcpClient client) throws InterruptedException {
		final CountDownLatch latch = new CountDownLatch(1);
		final AtomicLong totalDelay = new AtomicLong();

		client.handle((in, out) -> Mono.never())
		      .wiretap(true)
		      .connect()
		      .retryWhen(Retry.from(errors -> errors.flatMap(attempt -> {
		                                          switch ((int) attempt.totalRetries()) {
		                                              case 0:
		                                                  totalDelay.addAndGet(100);
		                                                  return Mono.delay(Duration.ofMillis(100));
		                                              case 1:
		                                                  totalDelay.addAndGet(500);
		                                                  return Mono.delay(Duration.ofMillis(500));
		                                              case 2:
		                                                  totalDelay.addAndGet(1000);
		                                                  return Mono.delay(Duration.ofSeconds(1));
		                                              default:
		                                                  latch.countDown();
		                                                  return Mono.empty();
		                                          }
		                                    })))
		      .subscribe(System.out::println);

		assertThat(latch.await(15, TimeUnit.SECONDS)).as("latch await").isTrue();
		assertThat(totalDelay.get()).as("totalDelay was >1.6s").isGreaterThanOrEqualTo(1600L);
	}

	/*Check in details*/
	@Test
	void connectionWillRetryConnectionAttemptWhenItFailsElastic() throws InterruptedException {
		connectionWillRetryConnectionAttemptWhenItFails(
				TcpClient.create()
				         .host("localhost")
				         .port(abortServerPort + 3)
				         .option(ChannelOption.CONNECT_TIMEOUT_MILLIS, 100));
	}

	//see https://github.com/reactor/reactor-netty/issues/289
	@Test
	void connectionWillRetryConnectionAttemptWhenItFailsFixedChannelPool() throws InterruptedException {
		connectionWillRetryConnectionAttemptWhenItFails(
				TcpClient.create(ConnectionProvider.create("connectionWillRetryConnectionAttemptWhenItFailsFixedChannelPool", 1))
				         .host("localhost")
				         .port(abortServerPort + 3)
				         .option(ChannelOption.CONNECT_TIMEOUT_MILLIS, 100));
	}

	@Test
	void connectionWillAttemptToReconnectWhenItIsDropped() throws InterruptedException {
		final CountDownLatch connectionLatch = new CountDownLatch(1);
		final CountDownLatch reconnectionLatch = new CountDownLatch(1);

		try {
			TcpClient tcpClient =
					TcpClient.newConnection()
					         .host("localhost")
					         .port(abortServerPort);

			Mono<? extends Connection> handler =
					tcpClient.handle((in, out) -> {
					             log.debug("Start");
					             connectionLatch.countDown();
					             in.receive().subscribe();
					             return Flux.never();
					         })
					         .wiretap(true)
					         .connect();

			Connection c =
					handler.log()
					       .then(handler.doOnSuccess(s -> reconnectionLatch.countDown()))
					       .block(Duration.ofSeconds(30));
			assertThat(c).isNotNull();
			c.onDispose();

			assertThat(connectionLatch.await(5, TimeUnit.SECONDS)).as("Initial connection is made").isTrue();
			assertThat(reconnectionLatch.await(5, TimeUnit.SECONDS)).as("A reconnect attempt was made").isTrue();
		}
		catch (AbortedException e) {
			// ignored
		}
	}

	@Test
	void testCancelSend() throws InterruptedException {
		final CountDownLatch connectionLatch = new CountDownLatch(3);

		TcpClient tcpClient =
				TcpClient.newConnection()
				         .host("localhost")
		                 .port(echoServerPort);
		Connection c;

		c = tcpClient.handle((i, o) -> {
		                 o.sendObject(Mono.never()
		                                  .doOnCancel(connectionLatch::countDown)
		                                  .log("uno"))
		                  .then()
		                  .subscribe()
		                  .dispose();

		                 Schedulers.parallel()
		                           .schedule(() -> o.sendObject(Mono.never()
		                                                            .doOnCancel(connectionLatch::countDown)
		                                                            .log("dos"))
		                                            .then()
		                                            .subscribe()
		                                            .dispose());

		                 o.sendObject(Mono.never()
		                                  .doOnCancel(connectionLatch::countDown)
		                                  .log("tres"))
		                  .then()
		                  .subscribe()
		                  .dispose();

		                 return Mono.never();
		             })
		             .connectNow();

		assertThat(connectionLatch.await(30, TimeUnit.SECONDS)).as("Cancel not propagated").isTrue();
		c.disposeNow();
	}

	@Test
	void consumerSpecAssignsEventHandlers() throws InterruptedException {
		final CountDownLatch latch = new CountDownLatch(2);
		final CountDownLatch close = new CountDownLatch(1);
		final AtomicLong totalDelay = new AtomicLong();
		final long start = System.currentTimeMillis();

		TcpClient client =
				TcpClient.create()
				         .host("localhost")
				         .port(timeoutServerPort);

		Connection s =
				client.handle((in, out) -> {
				          in.withConnection(c -> c.onDispose(close::countDown));

				          out.withConnection(c -> c.onWriteIdle(200, () -> {
				              totalDelay.addAndGet(System.currentTimeMillis() - start);
				              latch.countDown();
				          }));

				          return Mono.delay(Duration.ofSeconds(1))
				                     .then()
				                     .log();
				      })
				      .wiretap(true)
				      .connectNow();

		assertThat(latch.await(5, TimeUnit.SECONDS)).as("latch was counted down").isTrue();
		assertThat(close.await(30, TimeUnit.SECONDS)).as("close was counted down").isTrue();
		assertThat(totalDelay.get()).as("totalDelay was > 200ms").isGreaterThanOrEqualTo(200L);

		s.disposeNow();
	}

	@Test
	void readIdleDoesNotFireWhileDataIsBeingRead() throws InterruptedException, IOException {
		final CountDownLatch latch = new CountDownLatch(1);
		long start = System.currentTimeMillis();

		TcpClient client = TcpClient.create()
		                            .port(heartbeatServerPort);

		Connection s =
				client.handle((in, out) -> {
				          in.withConnection(c -> c.onReadIdle(200, latch::countDown));
				          return Flux.never();
				      })
				      .wiretap(true)
				      .connectNow();

		assertThat(latch.await(5, TimeUnit.SECONDS)).as("latch await").isTrue();
		heartbeatServer.close();

		long duration = System.currentTimeMillis() - start;

		assertThat(duration).isGreaterThanOrEqualTo(200L);
		s.disposeNow();
	}

	@Test
	void writeIdleDoesNotFireWhileDataIsBeingSent() throws InterruptedException {
		final CountDownLatch latch = new CountDownLatch(1);
		long start = System.currentTimeMillis();

		Connection client = TcpClient.create()
		                             .host("localhost")
		                             .port(echoServerPort)
		                             .handle((in, out) -> {
		                                 log.debug("hello");
		                                 out.withConnection(c -> c.onWriteIdle(500, latch::countDown));

		                                 List<Publisher<Void>> allWrites = new ArrayList<>();
		                                 for (int i = 0; i < 5; i++) {
		                                     allWrites.add(out.sendString(Flux.just("a")
		                                                                      .delayElements(Duration.ofMillis(750))));
		                                 }
		                                 return Flux.merge(allWrites);
		                             })
		                             .wiretap(true)
		                             .connectNow();

		log.debug("Started");

		assertThat(latch.await(5, TimeUnit.SECONDS)).as("latch await").isTrue();

		long duration = System.currentTimeMillis() - start;

		assertThat(duration).isGreaterThanOrEqualTo(500L);
		client.disposeNow();
	}

	@Test
	void gettingOptionsDuplicates() {
		TcpClient client1 = TcpClient.create();
		TcpClient client2 = client1.host("example.com").port(123);
		assertThat(client2)
				.isNotSameAs(client1)
				.isNotSameAs(((TcpClientConnect) client2).duplicate());
	}

	public static final class EchoServer extends CountDownLatch implements Runnable {

		private final    int                 port;
		private final    ServerSocketChannel server;
		private volatile @Nullable Thread    thread;

		public EchoServer(int port) {
			super(1);
			this.port = port;
			try {
				server = ServerSocketChannel.open();
			}
			catch (IOException e) {
				throw new RuntimeException(e);
			}
		}

		@Override
		public void run() {
			try {
				server.configureBlocking(true);
				server.socket()
				      .bind(new InetSocketAddress(port));
				countDown();
				thread = Thread.currentThread();
				while (true) {
					SocketChannel ch = server.accept();

					ByteBuffer buffer = ByteBuffer.allocate(8192);
					while (true) {
						int read = ch.read(buffer);
						if (read > 0) {
							buffer.flip();
						}

						int written = ch.write(buffer);
						if (written < 0) {
							throw new IOException("Cannot write to client");
						}
						buffer.rewind();
					}
				}
			}
			catch (IOException e) {
				// Server closed
			}
		}

		public void close() throws IOException {
			Thread thread = this.thread;
			if (thread != null) {
				thread.interrupt();
			}
			ServerSocketChannel server = this.server;
			if (server != null) {
				server.close();
			}
		}
	}

	private static final class ConnectionAbortServer extends CountDownLatch implements Runnable {

		final         int                 port;
		private final ServerSocketChannel server;

		private ConnectionAbortServer(int port) {
			super(1);
			this.port = port;
			try {
				server = ServerSocketChannel.open();
			}
			catch (IOException e) {
				throw new RuntimeException(e);
			}
		}

		@Override
		public void run() {
			try {
				server.configureBlocking(true);
				server.socket()
				      .bind(new InetSocketAddress(port));
				countDown();
				while (true) {
					SocketChannel ch = server.accept();
					log.debug("ABORTING");
					ch.close();
				}
			}
			catch (Exception e) {
				Loggers.getLogger(this.getClass()).debug("", e);
			}
		}

		public void close() throws IOException {
			ServerSocketChannel server = this.server;
			if (server != null) {
				server.close();
			}
		}
	}

	private static final class ConnectionTimeoutServer extends CountDownLatch implements Runnable {

		final         int                 port;
		private final ServerSocketChannel server;

		private ConnectionTimeoutServer(int port) {
			super(1);
			this.port = port;
			try {
				server = ServerSocketChannel.open();
			}
			catch (IOException e) {
				throw new RuntimeException(e);
			}
		}

		@Override
		public void run() {
			try {
				server.configureBlocking(true);
				server.socket()
				      .bind(new InetSocketAddress(port));
				countDown();
				while (true) {
					SocketChannel ch = server.accept();
					ByteBuffer buff = ByteBuffer.allocate(1);
					ch.read(buff);
				}
			}
			catch (IOException e) {
				// ignore
			}
		}

		public void close() throws IOException {
			ServerSocketChannel server = this.server;
			if (server != null) {
				server.close();
			}
		}
	}

	private static final class HeartbeatServer extends CountDownLatch implements Runnable {

		final         int                 port;
		private final ServerSocketChannel server;

		private HeartbeatServer(int port) {
			super(1);
			this.port = port;
			try {
				server = ServerSocketChannel.open();
			}
			catch (IOException e) {
				throw new RuntimeException(e);
			}
		}

		@Override
		public void run() {
			try {
				server.configureBlocking(true);
				server.socket()
				      .bind(new InetSocketAddress(port));
				countDown();
				while (true) {
					SocketChannel ch = server.accept();
					while (server.isOpen()) {
						ByteBuffer out = ByteBuffer.allocate(1);
						out.put((byte) '\n');
						out.flip();
						ch.write(out);
						Thread.sleep(100);
					}
				}
			}
			catch (IOException e) {
				// Server closed
			}
			catch (InterruptedException ie) {
				// ignore
			}
		}

		public void close() throws IOException {
			ServerSocketChannel server = this.server;
			if (server != null) {
				server.close();
			}
		}
	}


	@Test
	void testIssue600_1() {
		doTestIssue600(true);
	}

	@Test
	void testIssue600_2() {
		doTestIssue600(false);
	}

	private static void doTestIssue600(boolean withLoop) {
		DisposableServer server =
				TcpServer.create()
				         .port(0)
				         .handle((req, res) -> res.send(req.receive()
				                                           .retain()
				                                           .delaySubscription(Duration.ofSeconds(1))))
				         .wiretap(true)
				         .bindNow();

		ConnectionProvider pool = ConnectionProvider.create("doTestIssue600", 10);
		LoopResources loop = LoopResources.create("test", 4, true);
		TcpClient client;
		if (withLoop) {
			client =
					TcpClient.create(pool)
					         .remoteAddress(server::address)
					         .runOn(loop);
		}
		else {
			client =
					TcpClient.create(pool)
					         .remoteAddress(server::address);
		}

		Set<String> threadNames = new ConcurrentSkipListSet<>();
		Flux.range(1, 4)
		    .flatMap(i ->
		        client.handle((in, out) -> {
		                  threadNames.add(Thread.currentThread().getName());
		                  return out.send(Flux.empty());
		              })
		              .connect())
		    .as(StepVerifier::create)
		    .expectNextCount(4)
		    .expectComplete()
		    .verify(Duration.ofSeconds(30));

		pool.dispose();
		loop.dispose();
		server.disposeNow();

		assertThat(threadNames.size()).isGreaterThan(1);
	}

	@Test
	void testRetryOnDifferentAddress() throws Exception {
		DisposableServer server =
				TcpServer.create()
				         .port(0)
				         .wiretap(true)
				         .handle((req, res) -> res.sendString(Mono.just("test")))
				         .bindNow();

		final CountDownLatch latch = new CountDownLatch(1);

		Supplier<SocketAddress> addressSupplier = new Supplier<SocketAddress>() {
			int i = 2;

			@Override
			public SocketAddress get() {
				return new InetSocketAddress("localhost", server.port() + i--);
			}
		};

		Connection  conn =
				TcpClient.create()
				         .remoteAddress(addressSupplier)
				         .doOnConnected(connection -> latch.countDown())
				         .option(ChannelOption.CONNECT_TIMEOUT_MILLIS, 100)
				         .handle((in, out) -> Mono.never())
				         .wiretap(true)
				         .connect()
				         .retry()
				         .block(Duration.ofSeconds(30));
		assertThat(conn).isNotNull();

		assertThat(latch.await(30, TimeUnit.SECONDS)).as("latch await").isTrue();

		conn.disposeNow();
		server.disposeNow();
	}

	@Test
	void testReconnectWhenDisconnected() throws Exception {
		DisposableServer server =
				TcpServer.create()
				         .port(0)
				         .wiretap(true)
				         .handle((req, res) -> res.sendString(Mono.just("test")))
				         .bindNow();

		final CountDownLatch latch = new CountDownLatch(1);

		TcpClient  client =
				TcpClient.create()
				         .port(echoServerPort)
				         .option(ChannelOption.CONNECT_TIMEOUT_MILLIS, 100)
				         .handle((in, out) -> out.withConnection(Connection::dispose))
				         .wiretap(true);

		connect(client, true, latch);

		assertThat(latch.await(30, TimeUnit.SECONDS)).as("latch await").isTrue();

		server.disposeNow();
	}

	private static void connect(TcpClient client, boolean reconnect, CountDownLatch latch) {
		client.connect()
		      .subscribe(
		          conn -> {
		              if (reconnect) {
		                  conn.onTerminate()
		                      .subscribe(null, null, () -> connect(client, false, latch));
		              }
		          },
		          null,
		          latch::countDown);
	}

	@Test
	void testIssue585_1() throws Exception {
		DisposableServer server =
				TcpServer.create()
				         .port(0)
				         .handle((req, res) -> res.send(req.receive()
				                                           .retain()))
				         .wiretap(true)
				         .bindNow();

		CountDownLatch latch = new CountDownLatch(1);

		byte[] bytes = "test".getBytes(Charset.defaultCharset());
		ByteBuf b1 = Unpooled.wrappedBuffer(bytes);
		ByteBuf b2 = Unpooled.wrappedBuffer(bytes);
		ByteBuf b3 = Unpooled.wrappedBuffer(bytes);

		WeakReference<ByteBuf> refCheck1 = new WeakReference<>(b1);
		WeakReference<ByteBuf> refCheck2 = new WeakReference<>(b2);
		WeakReference<ByteBuf> refCheck3 = new WeakReference<>(b3);

		Connection conn =
				TcpClient.create()
				         .remoteAddress(server::address)
				         .wiretap(true)
				         .connectNow();

		NettyOutbound out = conn.outbound();

		Flux.concatDelayError(
		        out.sendObject(Mono.error(new RuntimeException("test")))
		           .sendObject(b1)
		           .then(),
		        out.sendObject(Mono.error(new RuntimeException("test")))
		           .sendObject(b2)
		           .then(),
		        out.sendObject(Mono.error(new RuntimeException("test")))
		           .sendObject(b3)
		           .then())
		    .doOnError(t -> latch.countDown())
		    .subscribe(conn.disposeSubscriber());

		assertThat(latch.await(30, TimeUnit.SECONDS)).as("latch await").isTrue();

		assertThat(b1.refCnt()).isEqualTo(0);
		b1 = null;
		checkReference(refCheck1);

		assertThat(b2.refCnt()).isEqualTo(0);
		b2 = null;
		checkReference(refCheck2);

		assertThat(b3.refCnt()).isEqualTo(0);
		b3 = null;
		checkReference(refCheck3);

		server.disposeNow();
		conn.disposeNow();
	}

	@Test
	void testIssue585_2() throws Exception {
		DisposableServer server =
				TcpServer.create()
				         .port(0)
				         .handle((req, res) -> res.send(req.receive()
				                                           .retain()))
				         .wiretap(true)
				         .bindNow();

		byte[] bytes = "test".getBytes(Charset.defaultCharset());
		ByteBuf b1 = Unpooled.wrappedBuffer(bytes);
		ByteBuf b2 = Unpooled.wrappedBuffer(bytes);
		ByteBuf b3 = Unpooled.wrappedBuffer(bytes);

		WeakReference<@Nullable ByteBuf> refCheck1 = new WeakReference<>(b1);
		WeakReference<@Nullable ByteBuf> refCheck2 = new WeakReference<>(b2);
		WeakReference<@Nullable ByteBuf> refCheck3 = new WeakReference<>(b3);

		Connection conn =
				TcpClient.create()
				         .remoteAddress(server::address)
				         .wiretap(true)
				         .connectNow();

		NettyOutbound out = conn.outbound();

		out.sendObject(b1)
		   .then()
		   .block(Duration.ofSeconds(30));

		assertThat(b1.refCnt()).isEqualTo(0);
		b1 = null;
		checkReference(refCheck1);

		out.sendObject(b2)
		   .then()
		   .block(Duration.ofSeconds(30));

		assertThat(b2.refCnt()).isEqualTo(0);
		b2 = null;
		checkReference(refCheck2);

		out.sendObject(b3)
		   .then()
		   .block(Duration.ofSeconds(30));

		assertThat(b3.refCnt()).isEqualTo(0);
		b3 = null;
		checkReference(refCheck3);

		server.disposeNow();
		conn.disposeNow();
	}

<<<<<<< HEAD
	private void checkReference(WeakReference<@Nullable ByteBuf> ref) throws Exception {
=======
	private static void checkReference(WeakReference<ByteBuf> ref) throws Exception {
>>>>>>> 8d882ffa
		for (int i = 0; i < 10; i++) {
			if (ref.get() == null) {
				return;
			}
			System.gc();
			Thread.sleep(100);
		}

		assertThat(ref.get()).isNull();
	}

	@Test
	void testTcpClientWithDomainSocketsNIOTransport() {
		LoopResources loop = LoopResources.create("testTcpClientWithDomainSocketsNIOTransport");
		try {
			assertThatExceptionOfType(IllegalArgumentException.class)
					.isThrownBy(() ->
						TcpClient.create()
						         .runOn(loop, false)
						         .remoteAddress(() -> new DomainSocketAddress("/tmp/test.sock"))
						         .connectNow());
		}
		finally {
			loop.disposeLater()
			    .block(Duration.ofSeconds(30));
		}
	}

	@Test
	void testTcpClientWithDomainSocketsWithHost() {
		assertThatExceptionOfType(IllegalArgumentException.class)
				.isThrownBy(() -> TcpClient.create()
		                                   .remoteAddress(() -> new DomainSocketAddress("/tmp/test.sock"))
		                                   .host("localhost")
		                                   .connectNow());
	}

	@Test
	void testTcpClientWithDomainSocketsWithPort() {
		assertThatExceptionOfType(IllegalArgumentException.class)
				.isThrownBy(() -> TcpClient.create()
		                                   .remoteAddress(() -> new DomainSocketAddress("/tmp/test.sock"))
		                                   .port(1234)
		                                   .connectNow());
	}

	@Test
	@SuppressWarnings({"deprecation", "FutureReturnValueIgnored", "ReturnValueIgnored"})
	void testBootstrapUnsupported() {
		assertThatExceptionOfType(UnsupportedOperationException.class)
				.isThrownBy(() -> TcpClient.create().bootstrap(b -> {
					// FutureReturnValueIgnored is deliberate
					b.bind();
					return b;
				}));

		assertThatExceptionOfType(UnsupportedOperationException.class)
				.isThrownBy(() -> TcpClient.create().bootstrap(b -> {
					// FutureReturnValueIgnored is deliberate
					b.bind(NetUtil.LOCALHOST, 8000);
					return b;
				}));

		assertThatExceptionOfType(UnsupportedOperationException.class)
				.isThrownBy(() -> TcpClient.create().bootstrap(b -> {
					// FutureReturnValueIgnored is deliberate
					b.bind(8000);
					return b;
				}));

		assertThatExceptionOfType(UnsupportedOperationException.class)
				.isThrownBy(() -> TcpClient.create().bootstrap(b -> {
					// FutureReturnValueIgnored is deliberate
					b.bind(new InetSocketAddress("localhost", 8000));
					return b;
				}));

		assertThatExceptionOfType(UnsupportedOperationException.class)
				.isThrownBy(() -> TcpClient.create().bootstrap(b -> {
					// FutureReturnValueIgnored is deliberate
					b.bind("localhost", 8000);
					return b;
				}));

		assertThatExceptionOfType(UnsupportedOperationException.class)
				.isThrownBy(() -> TcpClient.create().bootstrap(b -> b.channel(io.netty.channel.socket.SocketChannel.class)));

		assertThatExceptionOfType(UnsupportedOperationException.class)
				.isThrownBy(() -> TcpClient.create().bootstrap(Bootstrap::clone));

		assertThatExceptionOfType(UnsupportedOperationException.class)
				.isThrownBy(() -> TcpClient.create().bootstrap(b -> {
					// FutureReturnValueIgnored is deliberate
					b.connect();
					return b;
				}));

		assertThatExceptionOfType(UnsupportedOperationException.class)
				.isThrownBy(() -> TcpClient.create().bootstrap(b -> {
					// FutureReturnValueIgnored is deliberate
					b.connect(NetUtil.LOCALHOST, 8000);
					return b;
				}));

		assertThatExceptionOfType(UnsupportedOperationException.class)
				.isThrownBy(() -> TcpClient.create().bootstrap(b -> {
					// FutureReturnValueIgnored is deliberate
					b.connect(new InetSocketAddress("localhost", 8000));
					return b;
				}));

		assertThatExceptionOfType(UnsupportedOperationException.class)
				.isThrownBy(() -> TcpClient.create().bootstrap(b -> {
					// FutureReturnValueIgnored is deliberate
					b.connect(new InetSocketAddress("localhost", 8001), new InetSocketAddress("localhost", 8002));
					return b;
				}));

		assertThatExceptionOfType(UnsupportedOperationException.class)
				.isThrownBy(() -> TcpClient.create().bootstrap(b -> {
					// FutureReturnValueIgnored is deliberate
					b.connect("localhost", 8000);
					return b;
				}));

		assertThatExceptionOfType(UnsupportedOperationException.class)
				.isThrownBy(() -> TcpClient.create().bootstrap(b -> {
					//ReturnValueIgnored is deliberate
					b.equals(new Bootstrap());
					return b;
				}));

		assertThatExceptionOfType(UnsupportedOperationException.class)
				.isThrownBy(() -> TcpClient.create().bootstrap(b -> {
					//ReturnValueIgnored is deliberate
					b.hashCode();
					return b;
				}));

		assertThatExceptionOfType(UnsupportedOperationException.class)
				.isThrownBy(() -> TcpClient.create().bootstrap(b -> {
					// FutureReturnValueIgnored is deliberate
					b.register();
					return b;
				}));

		assertThatExceptionOfType(UnsupportedOperationException.class)
				.isThrownBy(() -> TcpClient.create().bootstrap(b -> {
					//ReturnValueIgnored is deliberate
					b.toString();
					return b;
				}));

		assertThatExceptionOfType(UnsupportedOperationException.class)
				.isThrownBy(() -> TcpClient.create().bootstrap(Bootstrap::validate));
	}

	@Test
	@SuppressWarnings("deprecation")
	void testBootstrap() {
		DisposableServer server =
				TcpServer.create()
				         .port(0)
				         .handle((req, res) -> res.send(req.receive()
				                                           .retain()))
				         .wiretap(true)
				         .bindNow();

		AtomicInteger invoked = new AtomicInteger();
		Connection conn =
				TcpClient.create()
				         .bootstrap(b ->
				             b.attr(AttributeKey.valueOf("testBootstrap"), "testBootstrap")
				              .group(new MultiThreadIoEventLoopGroup(NioIoHandler.newFactory()))
				              .option(ChannelOption.valueOf("testBootstrap"), "testBootstrap")
				              .remoteAddress(server.address())
				              .resolver(DefaultAddressResolverGroup.INSTANCE)
				              .handler(new ChannelInboundHandlerAdapter() {
				                  @Override
				                  public void channelActive(ChannelHandlerContext ctx) throws Exception {
				                      invoked.set(1);
				                      super.channelActive(ctx);
				                  }
				              }))
				         .connectNow();

		conn.outbound()
		    .sendString(Mono.just("testBootstrap"))
		    .then()
		    .subscribe();

		String result =
				conn.inbound()
				    .receive()
				    .asString()
				    .blockFirst();

		assertThat(result).isEqualTo("testBootstrap");
		assertThat(invoked.get()).isEqualTo(1);

		conn.disposeNow();
		server.disposeNow();
	}

	@Test
	@SuppressWarnings("deprecation")
	void testAddressSupplier() {
		DisposableServer server =
				TcpServer.create()
				         .port(0)
				         .handle((req, res) -> res.send(req.receive()
				                                           .retain()))
				         .wiretap(true)
				         .bindNow();

		Connection conn =
				TcpClient.create()
				         .addressSupplier(server::address)
				         .connectNow();

		conn.outbound()
		    .sendString(Mono.just("testAddressSupplier"))
		    .then()
		    .subscribe();

		String result =
				conn.inbound()
				    .receive()
				    .asString()
				    .blockFirst();

		assertThat(result).isEqualTo("testAddressSupplier");

		conn.disposeNow();
		server.disposeNow();
	}


	@Test
	void testDefaultResolverWithCustomEventLoop() throws Exception {
		LoopResources loop1 = LoopResources.create("test", 1, true);
		EventLoopGroup loop2 = new MultiThreadIoEventLoopGroup(1, NioIoHandler.newFactory());
		TcpClient client = TcpClient.create();
		TcpClient newClient = null;
		try {
			assertThat(client.configuration().resolver()).isNull();

			newClient = client.runOn(loop1);

			AddressResolverGroup<?> addressResolverGroup = newClient.configuration().resolver();
			assertThat(addressResolverGroup).isNotNull();
			addressResolverGroup.getResolver(loop2.next())
			                    .resolve(new InetSocketAddress("example.com", 443))
			                    .addListener(f -> assertThat(Thread.currentThread().getName()).startsWith("test-"));
		}
		finally {
			if (newClient != null) {
				AddressResolverGroup<?> addressResolverGroup = newClient.configuration().resolver();
				if (addressResolverGroup != null) {
					addressResolverGroup.close();
				}
			}
			loop1.disposeLater()
			     .block(Duration.ofSeconds(10));
			loop2.shutdownGracefully()
			     .get(10, TimeUnit.SECONDS);
		}
	}

	@Test
	void testCustomLoopCustomResolver() {
		LoopResources loop1 = LoopResources.create("loop1", 1, true);
		LoopResources loop2 = LoopResources.create("loop2", 1, true);
		LoopResources loop3 = LoopResources.create("loop3", 1, true);

		TcpClient client = TcpClient.create();

		try {
			TcpClientConfig configuration1 = client.configuration();
			assertThat(configuration1.loopResources()).isSameAs(TcpResources.get());
			assertThat(configuration1.resolver()).isNull();
			assertThat(configuration1.getNameResolverProvider()).isNull();

			client = client.runOn(loop1);

			TcpClientConfig configuration2 = client.configuration();
			assertThat(configuration2.loopResources()).isSameAs(loop1);
			AddressResolverGroup<?> resolver1 = configuration2.resolver();
			NameResolverProvider nameResolverProvider1 = configuration2.getNameResolverProvider();
			assertThat(resolver1).isNotNull();
			assertThat(nameResolverProvider1).isNotNull();
			resolver1.close();

			client = client.runOn(loop2);

			TcpClientConfig configuration3 = client.configuration();
			assertThat(configuration3.loopResources()).isSameAs(loop2);
			AddressResolverGroup<?> resolver2 = configuration3.resolver();
			NameResolverProvider nameResolverProvider2 = configuration3.getNameResolverProvider();
			assertThat(resolver2).isNotNull().isNotSameAs(resolver1);
			assertThat(nameResolverProvider2).isNotNull().isSameAs(nameResolverProvider1);
			resolver2.close();

			client = client.resolver(DefaultAddressResolverGroup.INSTANCE);

			TcpClientConfig configuration4 = client.configuration();
			assertThat(configuration4.loopResources()).isSameAs(loop2);
			assertThat(configuration4.resolver()).isSameAs(DefaultAddressResolverGroup.INSTANCE);
			assertThat(configuration4.getNameResolverProvider()).isNull();

			client = client.runOn(loop3);

			TcpClientConfig configuration5 = client.configuration();
			assertThat(configuration5.loopResources()).isSameAs(loop3);
			assertThat(configuration5.resolver()).isSameAs(DefaultAddressResolverGroup.INSTANCE);
			assertThat(configuration5.getNameResolverProvider()).isNull();
		}
		finally {
			loop1.disposeLater()
			     .block(Duration.ofSeconds(5));
			loop2.disposeLater()
			     .block(Duration.ofSeconds(5));
			loop3.disposeLater()
			     .block(Duration.ofSeconds(5));
		}
	}

	@Test
	public void testSharedNameResolver_SharedClientWithConnectionPool() throws InterruptedException {
		doTestSharedNameResolver(TcpClient.create(), true);
	}

	@Test
	public void testSharedNameResolver_SharedClientNoConnectionPool() throws InterruptedException {
		doTestSharedNameResolver(TcpClient.newConnection(), true);
	}

	@Test
	public void testSharedNameResolver_NotSharedClientWithConnectionPool() throws InterruptedException {
		doTestSharedNameResolver(TcpClient.create(), false);
	}

	@Test
	public void testSharedNameResolver_NotSharedClientNoConnectionPool() throws InterruptedException {
		doTestSharedNameResolver(TcpClient.newConnection(), false);
	}

	private static void doTestSharedNameResolver(TcpClient client, boolean sharedClient) throws InterruptedException {
		DisposableServer disposableServer =
				TcpServer.create()
				         .port(0)
				         .handle((req, res) -> res.sendString(Mono.just("testNoOpenedFileDescriptors")))
				         .bindNow(Duration.ofSeconds(30));

		LoopResources loop = LoopResources.create("doTestSharedNameResolver", 4, true);
		AtomicReference<List<@Nullable AddressResolverGroup<?>>> resolvers = new AtomicReference<>(new ArrayList<>());
		try {
			int count = 8;
			CountDownLatch latch = new CountDownLatch(count);
			TcpClient localClient = null;
			if (sharedClient) {
				localClient = client.runOn(loop)
				                    .port(disposableServer.port())
				                    .doOnConnect(config -> resolvers.get().add(config.resolver()))
				                    .doOnConnected(conn -> conn.onDispose(latch::countDown));
			}
			for (int i = 0; i < count; i++) {
				if (!sharedClient) {
					localClient = client.runOn(loop)
					                    .port(disposableServer.port())
					                    .doOnConnect(config -> resolvers.get().add(config.resolver()))
					                    .doOnConnected(conn -> conn.onDispose(latch::countDown));
				}
				localClient.handle((in, out) -> in.receive().then())
				           .connect()
				           .subscribe();
			}

			assertThat(latch.await(30, TimeUnit.SECONDS)).isTrue();

			assertThat(resolvers.get().size()).isEqualTo(count);
			AddressResolverGroup<?> resolver = resolvers.get().get(0);
			assertThat(resolvers.get()).allMatch(addressResolverGroup -> addressResolverGroup == resolver);
		}
		finally {
			disposableServer.disposeNow();
			loop.disposeLater()
			    .block(Duration.ofSeconds(5));
		}
	}

	/* https://github.com/reactor/reactor-netty/issues/1765 */
	@Test
	void noSystemProxySettings() {
		Properties props = System.getProperties();
		assumeThat(!(props.containsKey("http.proxyHost") || props.containsKey("https.proxyHost")
				|| props.containsKey("socksProxyHost"))).isTrue();

		DisposableServer disposableServer =
				TcpServer.create()
				         .port(0)
				         .handle((req, res) -> res.sendString(Mono.just("noSystemProxySettings")))
				         .bindNow();

		AtomicReference<@Nullable AddressResolverGroup<?>> resolver = new AtomicReference<>();
		Connection conn = null;
		try {
			conn = TcpClient.create()
			                .host("localhost")
			                .port(disposableServer.port())
			                .proxyWithSystemProperties()
			                .doOnConnect(conf -> resolver.set(conf.resolver()))
			                .connectNow();
		}
		finally {
			disposableServer.disposeNow();
			if (conn != null) {
				conn.disposeNow();
			}
		}

		assertThat(resolver.get()).isNull();
	}

	@Test
	void testTcpClientCancelled() throws InterruptedException {
		DisposableServer server = null;
		Connection client = null;

		try (LogTracker lt = new LogTracker(ChannelOperations.class,
				// logged by client on cancel
				"Channel inbound receiver cancelled (operation cancelled).",
				// logged by server when client disconnects
				"Channel inbound receiver cancelled (channel disconnected).")) {
			Sinks.Empty<Void> empty = Sinks.empty();
			CountDownLatch cancelled = new CountDownLatch(1);
			CancelReceiverHandlerTest cancelReceiver = new CancelReceiverHandlerTest(empty::tryEmitEmpty);

			server = TcpServer.create()
					          .port(0)
					          .wiretap(true)
					          .handle((req, res) -> res.sendString(req.receive()
					                                                  .asString()
					                                                  .log("server.receive"))
					                                   .then(Mono.never()))
					          .bindNow();

			client = TcpClient.create()
					          .wiretap(true)
					          .host("localhost")
					          .port(server.port())
					          .doOnConnected(c -> c.addHandlerFirst(cancelReceiver))
					          .handle((in, out) -> {
					              Mono<Void> receive = in.receive()
					                                     .asString()
					                                     .log("client.receive")
					                                     .doOnCancel(cancelled::countDown)
					                                     .then();

					              out.sendString(Mono.just("REQUEST"))
					                 .then()
					                 .subscribe();

					              return Flux.zip(receive, empty.asMono())
					                         .log("zip")
					                         .then(Mono.never());
					          })
					          .connectNow();

			assertThat(cancelled.await(30, TimeUnit.SECONDS)).as("cancelled await").isTrue();
			assertThat(cancelReceiver.awaitAllReleased(30)).as("cancelReceiver").isTrue();

			client.disposeNow();
			client = null;
			assertThat(lt.latch.await(30, TimeUnit.SECONDS)).isTrue();
		}
		finally {
			if (server != null) {
				server.disposeNow();
			}
			if (client != null) {
				client.disposeNow();
			}
		}
	}

	@Test
	void testTcpClientCancelledByServerClose() throws InterruptedException {
		DisposableServer server = null;
		Connection client = null;

		try (LogTracker lt = new LogTracker(ChannelOperations.class,
				// logged by server when closing the client connection
				"Channel inbound receiver cancelled (subscription disposed).",
				// logged by client, when the connection is closed by the server
				"Channel inbound receiver cancelled (channel disconnected).")) {
			CountDownLatch cancelled = new CountDownLatch(1);

			server = TcpServer.create()
					          .port(0)
					          .wiretap(true)
					          .handle((req, res) -> req.receive()
					                                   .asString()
					                                   .doOnNext(s -> req.withConnection(DisposableChannel::dispose))
					                                   .then())
					          .bindNow();

			client = TcpClient.create()
					          .wiretap(true)
					          .host("localhost")
					          .port(server.port())
					          .handle((in, out) -> {
					              Mono<Void> receive = in.receive()
					                                     .asString()
					                                     .log("client.receive")
					                                     .doOnCancel(cancelled::countDown)
					                                     .then();

					              out.sendString(Mono.just("REQUEST"))
					                 .then()
					                 .subscribe();

					              return receive.log("receive").then(Mono.never());
					          })
					          .connectNow();

			assertThat(cancelled.await(30, TimeUnit.SECONDS)).as("cancelled await").isTrue();
			assertThat(lt.latch.await(30, TimeUnit.SECONDS)).as("logTracker await").isTrue();
		}
		finally {
			if (server != null) {
				server.disposeNow();
			}
			if (client != null) {
				client.disposeNow();
			}
		}
	}

	@Test
	void testSelectedIpsEmpty() {
		doTestSelectedIps((tcpClientConfig, list) -> Collections.emptyList(), true);
	}

	@Test
	void testSelectedIpsNull() {
		doTestSelectedIps((tcpClientConfig, list) -> null, true);
	}

	@Test
	void testSelectedIpsFilter() {
		doTestSelectedIps((tcpClientConfig, list) -> list.stream().filter(o -> false).collect(Collectors.toList()), true);
	}

	@Test
	void testSelectedIpsCheckConfig() {
		doTestSelectedIps((tcpClientConfig, list) -> tcpClientConfig.hasProxy() ? list : null, true);
	}

	@Test
	void testSelectedIps() {
		doTestSelectedIps((tcpClientConfig, list) -> list, false);
	}

	private static void doTestSelectedIps(
			ClientTransport.ResolvedAddressSelector<TcpClientConfig> resolvedIpFilter,
			boolean expectError) {
		DisposableServer disposableServer = null;
		try {
			disposableServer =
					TcpServer.create()
					         .handle((in, out) -> out.sendString(Mono.just("testSelectedIps")))
					         .bindNow();

			SocketAddress address = disposableServer.address();
			Flux<String> result =
					TcpClient.create()
					         .resolvedAddressesSelector(resolvedIpFilter)
					         .remoteAddress(() -> address)
					         .connect()
					         .flatMapMany(c -> c.inbound().receive().asString());

			if (expectError) {
				result.as(StepVerifier::create)
				      .expectErrorMatches(t -> ("Failed to resolve [" + address + "]").equals(t.getMessage()))
				      .verify(Duration.ofSeconds(5));
			}
			else {
				result.as(StepVerifier::create)
				      .expectNextMatches(s -> s.startsWith("test"))
				      .expectComplete()
				      .verify(Duration.ofSeconds(30));
			}
		}
		finally {
			if (disposableServer != null) {
				disposableServer.disposeNow();
			}
		}
	}
}<|MERGE_RESOLUTION|>--- conflicted
+++ resolved
@@ -1043,11 +1043,7 @@
 		conn.disposeNow();
 	}
 
-<<<<<<< HEAD
-	private void checkReference(WeakReference<@Nullable ByteBuf> ref) throws Exception {
-=======
-	private static void checkReference(WeakReference<ByteBuf> ref) throws Exception {
->>>>>>> 8d882ffa
+	private static void checkReference(WeakReference<@Nullable ByteBuf> ref) throws Exception {
 		for (int i = 0; i < 10; i++) {
 			if (ref.get() == null) {
 				return;
