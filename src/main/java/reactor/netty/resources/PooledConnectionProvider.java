/*
 * Copyright (c) 2011-2019 Pivotal Software Inc, All Rights Reserved.
 *
 * Licensed under the Apache License, Version 2.0 (the "License");
 * you may not use this file except in compliance with the License.
 * You may obtain a copy of the License at
 *
 *       https://www.apache.org/licenses/LICENSE-2.0
 *
 * Unless required by applicable law or agreed to in writing, software
 * distributed under the License is distributed on an "AS IS" BASIS,
 * WITHOUT WARRANTIES OR CONDITIONS OF ANY KIND, either express or implied.
 * See the License for the specific language governing permissions and
 * limitations under the License.
 */

package reactor.netty.resources;

import java.net.InetAddress;
import java.net.InetSocketAddress;
import java.net.SocketAddress;
import java.time.Duration;
import java.util.List;
import java.util.Map;
import java.util.Objects;
import java.util.Queue;
import java.util.concurrent.ConcurrentMap;
import java.util.function.BiPredicate;
import java.util.function.Function;
import java.util.stream.Collectors;
import javax.annotation.Nullable;

import io.netty.bootstrap.Bootstrap;
import io.netty.channel.Channel;
import io.netty.channel.ChannelFuture;
import io.netty.channel.ChannelFutureListener;
import io.netty.channel.ChannelHandler;
import io.netty.channel.ChannelHandlerContext;
import io.netty.util.AttributeKey;
import io.netty.util.internal.PlatformDependent;
import org.reactivestreams.Publisher;
import org.reactivestreams.Subscription;
import reactor.core.CoreSubscriber;
import reactor.core.Disposable;
import reactor.core.publisher.Mono;
import reactor.core.publisher.MonoProcessor;
import reactor.core.publisher.MonoSink;
import reactor.core.publisher.Operators;
import reactor.netty.Connection;
import reactor.netty.ConnectionObserver;
import reactor.netty.FutureMono;
import reactor.netty.Metrics;
import reactor.netty.channel.BootstrapHandlers;
import reactor.netty.channel.ChannelOperations;
import reactor.pool.InstrumentedPool;
import reactor.pool.PooledRef;
import reactor.pool.PooledRefMetadata;
import reactor.util.Logger;
import reactor.util.Loggers;
import reactor.util.annotation.NonNull;
import reactor.util.concurrent.Queues;
import reactor.util.context.Context;

import static reactor.netty.ReactorNetty.format;

/**
 * @author Stephane Maldini
 * @author Violeta Georgieva
 */
final class PooledConnectionProvider implements ConnectionProvider {

	interface PoolFactory {

		InstrumentedPool<PooledConnection> newPool(
				Publisher<PooledConnection> allocator,
				Function<PooledConnection, Publisher<Void>> destroyHandler,
				BiPredicate<PooledConnection, PooledRefMetadata> evictionPredicate);
	}

	final ConcurrentMap<PoolKey, InstrumentedPool<PooledConnection>> channelPools =
			PlatformDependent.newConcurrentHashMap();
	final String                       name;
	final PoolFactory                  poolFactory;
	final long                         acquireTimeout;
	final int                          maxConnections;

	PooledConnectionProvider(String name, PoolFactory poolFactory) {
		this(name, poolFactory, 0, -1);
	}

	PooledConnectionProvider(String name, PoolFactory poolFactory, long acquireTimeout, int maxConnections) {
		this.name = name;
		this.poolFactory = poolFactory;
		this.acquireTimeout = acquireTimeout;
		this.maxConnections = maxConnections;
	}

	@Override
	public void disposeWhen(@NonNull SocketAddress address) {
		List<Map.Entry<PoolKey, InstrumentedPool<PooledConnection>>> toDispose;

		toDispose = channelPools.entrySet()
		                        .stream()
		                        .filter(p -> compareAddresses(p.getKey().holder, address))
		                        .collect(Collectors.toList());

		toDispose.forEach(e -> {
			if (channelPools.remove(e.getKey(), e.getValue())) {
				if(log.isDebugEnabled()){
					log.debug("Disposing pool for {}", e.getKey().fqdn);
				}
				e.getValue().dispose();
			}
		});
	}

	private boolean compareAddresses(SocketAddress origin, SocketAddress target) {
		if (origin.equals(target)) {
			return true;
		}
		else if (origin instanceof InetSocketAddress &&
				target instanceof InetSocketAddress) {
			InetSocketAddress isaOrigin = (InetSocketAddress) origin;
			InetSocketAddress isaTarget = (InetSocketAddress) target;
			InetAddress iaTarget = isaTarget.getAddress();
			return iaTarget != null && iaTarget.isAnyLocalAddress() &&
					isaOrigin.getPort() == isaTarget.getPort();
		}
		return false;
	}

	@Override
	public Mono<Connection> acquire(Bootstrap b) {
		return Mono.create(sink -> {
			Bootstrap bootstrap = b.clone();

			ChannelOperations.OnSetup opsFactory =
					BootstrapHandlers.channelOperationFactory(bootstrap);

			ConnectionObserver obs = BootstrapHandlers.connectionObserver(bootstrap);

			NewConnectionProvider.convertLazyRemoteAddress(bootstrap);
			ChannelHandler handler = bootstrap.config().handler();
			PoolKey holder = new PoolKey(bootstrap.config().remoteAddress(),
					handler != null ? handler.hashCode() : -1);

<<<<<<< HEAD
			InstrumentedPool<PooledConnection> pool;
			for (; ; ) {
				pool = channelPools.get(holder);
				if (pool != null) {
					break;
				}
				pool = new PooledConnectionAllocator(bootstrap, poolFactory, opsFactory).pool;
				if (channelPools.putIfAbsent(holder, pool) == null) {
					if (log.isDebugEnabled()) {
						log.debug("Creating new client pool [{}] for {}",
								name,
								bootstrap.config()
								         .remoteAddress());
					}
					if (BootstrapHandlers.findMetricsSupport(bootstrap) != null) {
						PooledConnectionProviderMetrics.registerMetrics(name,
								holder.hashCode() + "",
								Metrics.formatSocketAddress(bootstrap.config().remoteAddress()),
								pool.metrics());
					}
					break;
				}
				pool.dispose();
			}
=======
			Pool pool = channelPools.computeIfAbsent(holder, poolKey -> {
				if (log.isDebugEnabled()) {
					log.debug("Creating new client pool [{}] for {}",
							name,
							bootstrap.config()
									.remoteAddress());
				}
				return new Pool(bootstrap, poolFactory, opsFactory);
			});
>>>>>>> c35f28c3

			disposableAcquire(sink, obs, pool, opsFactory, acquireTimeout);

		});

	}

	@Override
	public Mono<Void> disposeLater() {
		return Mono.fromRunnable(() -> {
			InstrumentedPool<PooledConnection> pool;
			for (PoolKey key : channelPools.keySet()) {
				pool = channelPools.remove(key);
				if (pool != null) {
					pool.dispose();
				}
			}
		});
	}

	@Override
	public boolean isDisposed() {
		return channelPools.isEmpty() || channelPools.values()
		                                             .stream()
		                                             .allMatch(Disposable::isDisposed);
	}

	@Override
	public int maxConnections() {
		return maxConnections;
	}

	@Override
	public String toString() {
		return "PooledConnectionProvider {" + "name=" + name + ", poolFactory=" + poolFactory + '}';
	}

	static void disposableAcquire(MonoSink<Connection> sink, ConnectionObserver obs, InstrumentedPool<PooledConnection> pool,
			ChannelOperations.OnSetup opsFactory, long acquireTimeout) {
		DisposableAcquire disposableAcquire =
				new DisposableAcquire(sink, pool, obs, opsFactory, acquireTimeout);

		Mono<PooledRef<PooledConnection>> mono = pool.acquire(Duration.ofMillis(acquireTimeout));
		mono.subscribe(disposableAcquire);
	}

	static final Logger log = Loggers.getLogger(PooledConnectionProvider.class);

	static final AttributeKey<ConnectionObserver> OWNER =
			AttributeKey.valueOf("connectionOwner");

	static final BiPredicate<PooledConnection, PooledRefMetadata> EVICTION_PREDICATE =
			(pooledConnection, metadata) -> !pooledConnection.channel.isActive() || !pooledConnection.isPersistent();

	static final Function<PooledConnection, Publisher<Void>> DESTROY_HANDLER =
			pooledConnection -> {
				if (!pooledConnection.channel.isActive()) {
					return Mono.empty();
				}
				return FutureMono.from(pooledConnection.channel.close());
			};

	final static class PooledConnectionAllocator {

		final InstrumentedPool<PooledConnection> pool;
		final Bootstrap                 bootstrap;
		final ChannelOperations.OnSetup opsFactory;

		PooledConnectionAllocator(Bootstrap b, PoolFactory provider, ChannelOperations.OnSetup opsFactory) {
			this.bootstrap = b.clone();
			this.opsFactory = opsFactory;
			this.pool = provider.newPool(connectChannel(), DESTROY_HANDLER, EVICTION_PREDICATE);
		}

		Publisher<PooledConnection> connectChannel() {
			return Mono.create(sink -> {
				Bootstrap b = bootstrap.clone();
				PooledConnectionInitializer initializer = new PooledConnectionInitializer(sink);
				b.handler(initializer);
				ChannelFuture f = b.connect();
				if (f.isDone()) {
					initializer.operationComplete(f);
				} else {
					f.addListener(initializer);
				}
			});
		}

		final class PooledConnectionInitializer implements ChannelHandler, ChannelFutureListener {
			final MonoSink<PooledConnection> sink;

			PooledConnection pooledConnection;

			PooledConnectionInitializer(MonoSink<PooledConnection> sink) {
				this.sink = sink;
			}

			@Override
			public void handlerAdded(ChannelHandlerContext ctx) {
				ctx.pipeline().remove(this);
				Channel ch = ctx.channel();

				if (log.isDebugEnabled()) {
					log.debug(format(ch, "Created new pooled channel, now {} active connections and {} inactive connections"),
							pool.metrics().acquiredSize(),
							pool.metrics().idleSize());
				}

				PooledConnection pooledConnection = new PooledConnection(ch, pool);

				this.pooledConnection = pooledConnection;

				pooledConnection.bind();

				Bootstrap b = bootstrap.clone();

				BootstrapHandlers.finalizeHandler(b, opsFactory, pooledConnection);

				ch.pipeline()
				  .addFirst(b.config()
				             .handler());
			}

			@Override
			public void handlerRemoved(ChannelHandlerContext ctx) {
			}

			@Override
			public void exceptionCaught(ChannelHandlerContext ctx, Throwable cause) {
				ctx.pipeline().remove(this);
			}

			@Override
			public void operationComplete(ChannelFuture future) {
				if (future.isSuccess()) {
					sink.success(pooledConnection);
				} else {
					sink.error(future.cause());
				}
			}
		}
	}

	final static class PendingConnectionObserver implements ConnectionObserver {

		final Queue<Pending> pendingQueue = Queues.<Pending>unbounded(4).get();

		@Override
		public void onUncaughtException(Connection connection, Throwable error) {
			pendingQueue.add(new Pending(connection, error, null));
		}

		@Override
		public void onStateChange(Connection connection, State newState) {
			pendingQueue.add(new Pending(connection, null, newState));
		}

		static class Pending {
			final Connection connection;
			final Throwable error;
			final State state;

			Pending(Connection connection, @Nullable Throwable error, @Nullable State state) {
				this.connection = connection;
				this.error = error;
				this.state = state;
			}
		}
	}

	final static class PooledConnection implements Connection, ConnectionObserver {

		final Channel channel;
		final InstrumentedPool<PooledConnection> pool;
		final MonoProcessor<Void> onTerminate;

		PooledRef<PooledConnection> pooledRef;

		PooledConnection(Channel channel, InstrumentedPool<PooledConnection> pool) {
			this.channel = channel;
			this.pool = pool;
			this.onTerminate = MonoProcessor.create();
		}

		ConnectionObserver owner() {
			ConnectionObserver obs;

			for (;;) {
				obs = channel.attr(OWNER)
				             .get();
				if (obs == null) {
					obs = new PendingConnectionObserver();
				}
				else {
					return obs;
				}
				if (channel.attr(OWNER)
				           .compareAndSet(null, obs)) {
					return obs;
				}
			}
		}

		@Override
		public Mono<Void> onTerminate() {
			return onTerminate.or(onDispose());
		}

		@Override
		public Channel channel() {
			return channel;
		}

		@Override
		public Context currentContext() {
			return owner().currentContext();
		}

		@Override
		public void onUncaughtException(Connection connection, Throwable error) {
			owner().onUncaughtException(connection, error);
		}

		@Override
		public void onStateChange(Connection connection, State newState) {
			if(log.isDebugEnabled()) {
				log.debug(format(connection.channel(), "onStateChange({}, {})"), connection, newState);
			}
			if (newState == State.DISCONNECTING) {

				if (log.isDebugEnabled()) {
					log.debug(format(connection.channel(), "Releasing channel"));
				}

				ConnectionObserver obs = channel.attr(OWNER)
						.getAndSet(ConnectionObserver.emptyListener());

				if (pooledRef == null) {
					return;
				}

				pooledRef.release()
				         .subscribe(
				                 null,
				                 t -> {
				                     if (log.isDebugEnabled()) {
				                         log.debug("Failed cleaning the channel from pool" +
				                                 ", now {} active connections and {} inactive connections",
				                             pool.metrics().acquiredSize(),
				                             pool.metrics().idleSize(),
				                             t);
				                     }
				                     onTerminate.onComplete();
				                     obs.onStateChange(connection, State.RELEASED);
				                 },
				                 () -> {
				                     if (log.isDebugEnabled()) {
				                         log.debug(format(pooledRef.poolable().channel, "Channel cleaned, now {} active connections and " +
				                                 "{} inactive connections"),
				                             pool.metrics().acquiredSize(),
				                             pool.metrics().idleSize());
				                     }
				                     onTerminate.onComplete();
				                     obs.onStateChange(connection, State.RELEASED);
				                 });
				return;
			}

			owner().onStateChange(connection, newState);
		}

		@Override
		public String toString() {
			return "PooledConnection{" + "channel=" + channel + '}';
		}
	}

	final static class DisposableAcquire
			implements ConnectionObserver, Runnable, CoreSubscriber<PooledRef<PooledConnection>>, Disposable {

		final MonoSink<Connection>               sink;
		final InstrumentedPool<PooledConnection> pool;
		final ConnectionObserver                 obs;
		final ChannelOperations.OnSetup          opsFactory;
		final long                               acquireTimeout;

		PooledRef<PooledConnection> pooledRef;
		Subscription subscription;

		DisposableAcquire(MonoSink<Connection> sink,
				InstrumentedPool<PooledConnection> pool,
				ConnectionObserver obs,
				ChannelOperations.OnSetup opsFactory,
				long acquireTimeout) {
			this.pool = pool;
			this.sink = sink;
			this.obs = obs;
			this.opsFactory = opsFactory;
			this.acquireTimeout = acquireTimeout;
		}

		@Override
		public void onNext(PooledRef<PooledConnection> value) {
			pooledRef = value;

			PooledConnection pooledConnection = value.poolable();
			pooledConnection.pooledRef = pooledRef;

			Channel c = pooledConnection.channel;

			if (c.eventLoop().inEventLoop()) {
				run();
			}
			else {
				c.eventLoop()
				 .execute(this);
			}
		}

		@Override
		public void dispose() {
			subscription.cancel();
		}

		@Override
		public void onError(Throwable throwable) {
			sink.error(throwable);
		}

		@Override
		public void onSubscribe(Subscription s) {
			if (Operators.validate(subscription, s)) {
				this.subscription = s;
				sink.onCancel(this);
				s.request(Long.MAX_VALUE);
			}
		}

		@Override
		public void onComplete() {

		}

		@Override
		public Context currentContext() {
			return sink.currentContext();
		}

		@Override
		public void onUncaughtException(Connection connection, Throwable error) {
			sink.error(error);
			obs.onUncaughtException(connection, error);
		}

		@Override
		public void onStateChange(Connection connection, State newState) {
			if (newState == State.CONFIGURED) {
				sink.success(connection);
			}
			obs.onStateChange(connection, newState);
		}

		@Override
		public void run() {
			PooledConnection pooledConnection = pooledRef.poolable();
			Channel c = pooledConnection.channel;

			ConnectionObserver current = c.attr(OWNER)
			                              .getAndSet(this);

			if (current instanceof PendingConnectionObserver) {
				PendingConnectionObserver pending = (PendingConnectionObserver)current;
				PendingConnectionObserver.Pending p;
				current = null;

				while((p = pending.pendingQueue.poll()) != null) {
					if (p.error != null) {
						onUncaughtException(p.connection, p.error);
					}
					else if (p.state != null) {
						onStateChange(p.connection, p.state);
					}
				}
			}


			if (current != null) {
				if (log.isDebugEnabled()) {
					log.debug(format(c, "Channel acquired, now {} active connections and {} inactive connections"),
							pool.metrics().acquiredSize(),
							pool.metrics().idleSize());
				}
				obs.onStateChange(pooledConnection, State.ACQUIRED);

				ChannelOperations<?, ?> ops = opsFactory.create(pooledConnection, pooledConnection, null);
				if (ops != null) {
					ops.bind();
					obs.onStateChange(ops, State.CONFIGURED);
					sink.success(ops);
				}
				else {
					//already configured, just forward the connection
					sink.success(pooledConnection);
				}
				return;
			}
			//Connected, leave onStateChange forward the event if factory

			if (log.isDebugEnabled()) {
				log.debug(format(c, "Channel connected, now {} active " +
								"connections and {} inactive connections"),
						pool.metrics().acquiredSize(),
						pool.metrics().idleSize());
			}
			if (opsFactory == ChannelOperations.OnSetup.empty()) {
				sink.success(Connection.from(c));
			}
		}
	}

	final static class PoolKey {

		final SocketAddress holder;
		final int pipelineKey;
		final String fqdn;

		PoolKey(SocketAddress holder, int pipelineKey) {
			this.holder = holder;
			this.fqdn = holder instanceof InetSocketAddress ? holder.toString() : "null";
			this.pipelineKey = pipelineKey;
		}

		@Override
		public boolean equals(Object o) {
			if (this == o) {
				return true;
			}
			if (o == null || getClass() != o.getClass()) {
				return false;
			}
			PoolKey poolKey = (PoolKey) o;
			return pipelineKey == poolKey.pipelineKey &&
					Objects.equals(holder, poolKey.holder) &&
					Objects.equals(fqdn, poolKey.fqdn);
		}

		@Override
		public int hashCode() {
			return Objects.hash(holder, pipelineKey, fqdn);
		}
	}
}<|MERGE_RESOLUTION|>--- conflicted
+++ resolved
@@ -144,42 +144,23 @@
 			PoolKey holder = new PoolKey(bootstrap.config().remoteAddress(),
 					handler != null ? handler.hashCode() : -1);
 
-<<<<<<< HEAD
-			InstrumentedPool<PooledConnection> pool;
-			for (; ; ) {
-				pool = channelPools.get(holder);
-				if (pool != null) {
-					break;
-				}
-				pool = new PooledConnectionAllocator(bootstrap, poolFactory, opsFactory).pool;
-				if (channelPools.putIfAbsent(holder, pool) == null) {
-					if (log.isDebugEnabled()) {
-						log.debug("Creating new client pool [{}] for {}",
-								name,
-								bootstrap.config()
-								         .remoteAddress());
-					}
-					if (BootstrapHandlers.findMetricsSupport(bootstrap) != null) {
-						PooledConnectionProviderMetrics.registerMetrics(name,
-								holder.hashCode() + "",
-								Metrics.formatSocketAddress(bootstrap.config().remoteAddress()),
-								pool.metrics());
-					}
-					break;
-				}
-				pool.dispose();
-			}
-=======
-			Pool pool = channelPools.computeIfAbsent(holder, poolKey -> {
+			InstrumentedPool<PooledConnection> pool = channelPools.computeIfAbsent(holder, poolKey -> {
 				if (log.isDebugEnabled()) {
 					log.debug("Creating new client pool [{}] for {}",
-							name,
-							bootstrap.config()
-									.remoteAddress());
-				}
-				return new Pool(bootstrap, poolFactory, opsFactory);
+							name, bootstrap.config().remoteAddress());
+				}
+
+				InstrumentedPool<PooledConnection> newPool =
+						new PooledConnectionAllocator(bootstrap, poolFactory, opsFactory).pool;
+
+				if (BootstrapHandlers.findMetricsSupport(bootstrap) != null) {
+					PooledConnectionProviderMetrics.registerMetrics(name,
+							poolKey.hashCode() + "",
+							Metrics.formatSocketAddress(bootstrap.config().remoteAddress()),
+							newPool.metrics());
+				}
+				return newPool;
 			});
->>>>>>> c35f28c3
 
 			disposableAcquire(sink, obs, pool, opsFactory, acquireTimeout);
 
