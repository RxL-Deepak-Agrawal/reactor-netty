--- conflicted
+++ resolved
@@ -71,9 +71,6 @@
 		}
 	}
 
-<<<<<<< HEAD
-	UriEndpoint createUriEndpoint(UriEndpoint from, String to, Supplier<? extends SocketAddress> connectAddress) {
-=======
 	UriEndpoint createUriEndpoint(URI url, boolean isWs) {
 		if (!url.isAbsolute()) {
 			throw new IllegalArgumentException("URI is not absolute: " + url);
@@ -91,8 +88,7 @@
 				cleanPathAndQuery(path + query));
 	}
 
-	UriEndpoint createUriEndpoint(UriEndpoint from, String to, Supplier<SocketAddress> connectAddress) {
->>>>>>> 31ffa9e6
+	UriEndpoint createUriEndpoint(UriEndpoint from, String to, Supplier<? extends SocketAddress> connectAddress) {
 		if (to.startsWith("/")) {
 			return new UriEndpoint(from.scheme, from.host, from.port, connectAddress, to);
 		} else {
