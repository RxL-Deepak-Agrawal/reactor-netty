/*
 * Copyright (c) 2011-2019 Pivotal Software Inc, All Rights Reserved.
 *
 * Licensed under the Apache License, Version 2.0 (the "License");
 * you may not use this file except in compliance with the License.
 * You may obtain a copy of the License at
 *
 *       https://www.apache.org/licenses/LICENSE-2.0
 *
 * Unless required by applicable law or agreed to in writing, software
 * distributed under the License is distributed on an "AS IS" BASIS,
 * WITHOUT WARRANTIES OR CONDITIONS OF ANY KIND, either express or implied.
 * See the License for the specific language governing permissions and
 * limitations under the License.
 */

package reactor.netty.tcp;

import java.io.IOException;
import java.lang.ref.WeakReference;
import java.net.InetSocketAddress;
import java.net.SocketAddress;
import java.nio.ByteBuffer;
import java.nio.channels.ServerSocketChannel;
import java.nio.channels.SocketChannel;
import java.nio.charset.Charset;
import java.time.Duration;
import java.util.ArrayList;
import java.util.Arrays;
import java.util.List;
import java.util.Set;
import java.util.concurrent.ConcurrentSkipListSet;
import java.util.concurrent.CountDownLatch;
import java.util.concurrent.ExecutorService;
import java.util.concurrent.Executors;
import java.util.concurrent.Future;
import java.util.concurrent.TimeUnit;
import java.util.concurrent.atomic.AtomicBoolean;
import java.util.concurrent.atomic.AtomicLong;
import java.util.function.Consumer;
import java.util.function.Supplier;

import io.netty.buffer.ByteBuf;
import io.netty.buffer.Unpooled;
import io.netty.channel.ChannelOption;
import io.netty.handler.codec.LineBasedFrameDecoder;
import org.assertj.core.api.Assertions;
import org.junit.After;
import org.junit.Before;
import org.junit.Ignore;
import org.junit.Test;
import org.reactivestreams.Publisher;
import reactor.core.publisher.Flux;
import reactor.core.publisher.Mono;
import reactor.core.scheduler.Schedulers;
import reactor.netty.Connection;
import reactor.netty.DisposableServer;
import reactor.netty.NettyOutbound;
import reactor.netty.SocketUtils;
import reactor.netty.channel.AbortedException;
import reactor.netty.channel.ChannelOperations;
import reactor.netty.http.client.HttpClient;
import reactor.netty.resources.ConnectionProvider;
import reactor.netty.resources.LoopResources;
import reactor.test.StepVerifier;
import reactor.util.Loggers;

import static org.hamcrest.MatcherAssert.assertThat;
import static org.hamcrest.Matchers.greaterThanOrEqualTo;
import static org.hamcrest.Matchers.is;
import static org.junit.Assert.*;

/**
 * @author Stephane Maldini
 * @since 2.5
 */
public class TcpClientTests {

	private final ExecutorService threadPool = Executors.newCachedThreadPool();
	int                     echoServerPort;
	EchoServer              echoServer;
	Future<?>               echoServerFuture;
	int                     abortServerPort;
	ConnectionAbortServer   abortServer;
	Future<?>               abortServerFuture;
	int                     timeoutServerPort;
	ConnectionTimeoutServer timeoutServer;
	Future<?>               timeoutServerFuture;
	int                     heartbeatServerPort;
	HeartbeatServer         heartbeatServer;
	Future<?>               heartbeatServerFuture;

	@Before
	public void setup() throws Exception {
		echoServerPort = SocketUtils.findAvailableTcpPort();
		echoServer = new EchoServer(echoServerPort);
		echoServerFuture = threadPool.submit(echoServer);
		if(!echoServer.await(10, TimeUnit.SECONDS)){
			throw new IOException("fail to start test server");
		}

		abortServerPort = SocketUtils.findAvailableTcpPort();
		abortServer = new ConnectionAbortServer(abortServerPort);
		abortServerFuture = threadPool.submit(abortServer);
		if(!abortServer.await(10, TimeUnit.SECONDS)){
			throw new IOException("fail to start test server");
		}

		timeoutServerPort = SocketUtils.findAvailableTcpPort();
		timeoutServer = new ConnectionTimeoutServer(timeoutServerPort);
		timeoutServerFuture = threadPool.submit(timeoutServer);
		if(!timeoutServer.await(10, TimeUnit.SECONDS)){
			throw new IOException("fail to start test server");
		}

		heartbeatServerPort = SocketUtils.findAvailableTcpPort();
		heartbeatServer = new HeartbeatServer(heartbeatServerPort);
		heartbeatServerFuture = threadPool.submit(heartbeatServer);
		if(!heartbeatServer.await(10, TimeUnit.SECONDS)){
			throw new IOException("fail to start test server");
		}
	}

	@After
	public void cleanup() throws Exception {
		echoServer.close();
		abortServer.close();
		timeoutServer.close();
		heartbeatServer.close();
		assertNull(echoServerFuture.get());
		assertNull(abortServerFuture.get());
		assertNull(timeoutServerFuture.get());
		assertNull(heartbeatServerFuture.get());
		threadPool.shutdown();
		threadPool.awaitTermination(5, TimeUnit.SECONDS);
		Thread.sleep(500);
	}

	@Test
	public void disableSsl() {
		TcpClient secureClient = TcpClient.create()
		                                  .secure();

		assertTrue(secureClient.isSecure());
		assertFalse(secureClient.noSSL().isSecure());
	}

	@Test
	public void testTcpClient() throws InterruptedException {
		final CountDownLatch latch = new CountDownLatch(1);

		Connection client = TcpClient.create()
		                             .host("localhost")
		                             .port(echoServerPort)
		                             .handle((in, out) -> {
			                               in.receive()
			                                 .log("conn")
			                                 .subscribe(s -> latch.countDown());

			                               return out.sendString(Flux.just("Hello World!"))
			                                  .neverComplete();
		                               })
		                             .wiretap(true)
		                             .connectNow();

		assertTrue(latch.await(30, TimeUnit.SECONDS));

		client.disposeNow();

		assertThat("latch was counted down", latch.getCount(), is(0L));
	}


	@Test
	public void testTcpClient1ThreadAcquire() {

		LoopResources resources = LoopResources.create("test", 1, true);


		Connection client = TcpClient.create()
		                             .host("localhost")
		                             .port(echoServerPort)
		                             .runOn(resources)
		                             .wiretap(true)
		                             .connectNow();

		client.disposeNow();
		resources.dispose();

		assertThat("client was configured", client instanceof ChannelOperations);
	}

	@Test
	public void testTcpClientWithInetSocketAddress() throws InterruptedException {
		final CountDownLatch latch = new CountDownLatch(1);

		TcpClient client =
				TcpClient.create().port(echoServerPort);

		Connection s = client.handle((in, out) -> {
			in.receive()
			  .subscribe(d -> latch.countDown());

			return out.sendString(Flux.just("Hello"))
			   .neverComplete();
		})
		                     .wiretap(true)
		                     .connectNow(Duration.ofSeconds(5));

		assertTrue(latch.await(5, TimeUnit.SECONDS));

		s.disposeNow();

		assertThat("latch was counted down", latch.getCount(), is(0L));
	}

	@Test
	public void tcpClientHandlesLineFeedData() throws InterruptedException {
		final int messages = 100;
		final CountDownLatch latch = new CountDownLatch(messages);
		final List<String> strings = new ArrayList<>();

		Connection client =
				TcpClient.create()
				         .host("localhost")
				         .port(echoServerPort)
				         .doOnConnected(c -> c.addHandlerLast("codec",
						                                 new LineBasedFrameDecoder(8 * 1024)))
				         .handle((in, out) ->
					        out.sendString(Flux.range(1, messages)
					                            .map(i -> "Hello World!" + i + "\n")
					                            .subscribeOn(Schedulers.parallel()))
					            .then( in.receive()
					                     .asString()
					                     .take(100)
					                     .flatMapIterable(s -> Arrays.asList(s.split("\\n")))
					                     .doOnNext(s -> {
						                     strings.add(s);
						                     latch.countDown();
					                     }).then())
				         )
				         .wiretap(true)
				         .connectNow(Duration.ofSeconds(15));

		assertTrue("Expected messages not received. Received " + strings.size() + " messages: " + strings,
				latch.await(15, TimeUnit.SECONDS));

		assertEquals(messages, strings.size());
		client.disposeNow();
	}

	@Test
	public void tcpClientHandlesLineFeedDataFixedPool() throws InterruptedException {
		Consumer<? super Connection> channelInit = c -> c
				.addHandler("codec",
				            new LineBasedFrameDecoder(8 * 1024));

//		ConnectionProvider p = ConnectionProvider.fixed
//				("tcpClientHandlesLineFeedDataFixedPool", 1);

		ConnectionProvider p = ConnectionProvider.newConnection();

		tcpClientHandlesLineFeedData(
				TcpClient.create(p)
				         .host("localhost")
				         .port(echoServerPort)
				         .doOnConnected(channelInit)
		);

	}

	@Test
	public void tcpClientHandlesLineFeedDataElasticPool() throws InterruptedException {
		Consumer<? super Connection> channelInit = c -> c
				.addHandler("codec",
				            new LineBasedFrameDecoder(8 * 1024));

		tcpClientHandlesLineFeedData(
				TcpClient.create(ConnectionProvider.elastic("tcpClientHandlesLineFeedDataElasticPool"))
				         .host("localhost")
				         .port(echoServerPort)
				         .doOnConnected(channelInit)
		);
	}

	private void tcpClientHandlesLineFeedData(TcpClient client) throws InterruptedException {
		final int messages = 100;
		final CountDownLatch latch = new CountDownLatch(messages);
		final List<String> strings = new ArrayList<>();

		Connection c = client.handle((in, out) ->
					        out.sendString(Flux.range(1, messages)
					                            .map(i -> "Hello World!" + i + "\n")
					                            .subscribeOn(Schedulers.parallel()))
					            .then( in.receive()
					                     .asString()
					                     .take(100)
					                     .flatMapIterable(s -> Arrays.asList(s.split("\\n")))
					                     .doOnNext(s -> {
						                     strings.add(s);
						                     latch.countDown();
					                     }).then())
				         )
				         .wiretap(true)
				         .connectNow(Duration.ofSeconds(30));

		System.out.println("Connected");

		c.onDispose()
		 .log()
		 .block(Duration.ofSeconds(30));

		assertTrue("Expected messages not received. Received " + strings.size() + " messages: " + strings,
				latch.await(15, TimeUnit.SECONDS));

		assertEquals(messages, strings.size());
	}

	@Test
	public void closingPromiseIsFulfilled() {
		TcpClient client =
				TcpClient.newConnection()
				         .host("localhost")
				         .port(abortServerPort);

		client.handle((in, out) -> Mono.empty())
		      .wiretap(true)
		      .connectNow()
		      .disposeNow();
	}

	/*Check in details*/
	private void connectionWillRetryConnectionAttemptWhenItFails(TcpClient client)
			throws InterruptedException {
		final CountDownLatch latch = new CountDownLatch(1);
		final AtomicLong totalDelay = new AtomicLong();

		client.handle((in, out) -> Mono.never())
		         .wiretap(true)
		         .connect()
		         .retryWhen(errors -> errors.zipWith(Flux.range(1, 4), (a, b) -> b)
		                                    .flatMap(attempt -> {
			                                    switch (attempt) {
				                                    case 1:
					                                    totalDelay.addAndGet(100);
					                                    return Mono.delay(Duration
							                                    .ofMillis(100));
				                                    case 2:
					                                    totalDelay.addAndGet(500);
					                                    return Mono.delay(Duration
							                                    .ofMillis(500));
				                                    case 3:
					                                    totalDelay.addAndGet(1000);
					                                    return Mono.delay(Duration
							                                    .ofSeconds(1));
				                                    default:
					                                    latch.countDown();
					                                    return Mono.<Long>empty();
			                                    }
		                                    }))
		         .subscribe(System.out::println);

		assertTrue(latch.await(5, TimeUnit.SECONDS));
		assertEquals("latch was counted down:" + latch.getCount(), 0, latch.getCount());
		assertThat("totalDelay was >1.6s", totalDelay.get(), greaterThanOrEqualTo(1600L));
	}

	/*Check in details*/
	@Test
	public void connectionWillRetryConnectionAttemptWhenItFailsElastic()
			throws InterruptedException {
		connectionWillRetryConnectionAttemptWhenItFails(
				TcpClient.create()
				         .host("localhost")
				         .port(abortServerPort + 3)
				         .option(ChannelOption.CONNECT_TIMEOUT_MILLIS, 100));
	}

	//see https://github.com/reactor/reactor-netty/issues/289
	@Test
	public void connectionWillRetryConnectionAttemptWhenItFailsFixedChannelPool()
			throws InterruptedException {
		connectionWillRetryConnectionAttemptWhenItFails(
				TcpClient.create(ConnectionProvider.fixed("test", 1))
				         .host("localhost")
				         .port(abortServerPort + 3)
				         .option(ChannelOption.CONNECT_TIMEOUT_MILLIS, 100));
	}

	@Test
	public void connectionWillAttemptToReconnectWhenItIsDropped()
			throws InterruptedException {
		final CountDownLatch connectionLatch = new CountDownLatch(1);
		final CountDownLatch reconnectionLatch = new CountDownLatch(1);

		try {
			TcpClient tcpClient =
					TcpClient.newConnection()
					         .host("localhost")
					         .port(abortServerPort);

			Mono<? extends Connection> handler = tcpClient.handle((in, out) -> {
				System.out.println("Start");
				connectionLatch.countDown();
				in.receive()
				  .subscribe();
				return Flux.never();
			})
			.wiretap(true)
			.connect();

			Connection c =
					handler.log()
					       .then(handler.doOnSuccess(s -> reconnectionLatch.countDown()))
					       .block(Duration.ofSeconds(30));
			assertNotNull(c);
			c.onDispose();

			assertTrue("Initial connection is made", connectionLatch.await(5, TimeUnit.SECONDS));
			assertTrue("A reconnect attempt was made", reconnectionLatch.await(5, TimeUnit.SECONDS));
		}
		catch (AbortedException ise){
			return;
		}
	}

	@Test
	public void testCancelSend() throws InterruptedException {
		final CountDownLatch connectionLatch = new CountDownLatch(3);

		TcpClient tcpClient =
				TcpClient.newConnection()
				         .host("localhost")
		                 .port(echoServerPort);
		Connection c;

		c = tcpClient.handle((i, o) -> {
			o.sendObject(Mono.never()
			                 .doOnCancel(connectionLatch::countDown)
			                 .log("uno"))
			 .then()
			 .subscribe()
			 .dispose();

			Schedulers.parallel()
			          .schedule(() -> o.sendObject(Mono.never()
			                                           .doOnCancel(connectionLatch::countDown)
			                                           .log("dos"))
			                           .then()
			                           .subscribe()
			                           .dispose());

			o.sendObject(Mono.never()
			                 .doOnCancel(connectionLatch::countDown)
			                 .log("tres"))
			 .then()
			 .subscribe()
			 .dispose();

			return Mono.never();
		})
		             .connectNow();

		assertTrue("Cancel not propagated", connectionLatch.await(30, TimeUnit.SECONDS));
		c.disposeNow();
	}

	@Ignore
	public void consumerSpecAssignsEventHandlers()
			throws InterruptedException {
		final CountDownLatch latch = new CountDownLatch(2);
		final CountDownLatch close = new CountDownLatch(1);
		final AtomicLong totalDelay = new AtomicLong();
		final long start = System.currentTimeMillis();

		TcpClient client =
				TcpClient.create()
				         .host("localhost")
				         .port(timeoutServerPort);

		Connection s = client.handle((in, out) -> {
			in.withConnection(c -> c.onDispose(close::countDown));

			out.withConnection(c -> c.onWriteIdle(500, () -> {
				totalDelay.addAndGet(System.currentTimeMillis() - start);
				latch.countDown();
			}));

			return Mono.delay(Duration.ofSeconds(3))
			           .then()
			           .log();
		})
		                     .wiretap(true)
		                     .connectNow();

		assertTrue("latch was counted down", latch.await(5, TimeUnit.SECONDS));
		assertTrue("close was counted down", close.await(30, TimeUnit.SECONDS));
		assertThat("totalDelay was >500ms", totalDelay.get(), greaterThanOrEqualTo(500L));
		s.disposeNow();
	}

	@Test
	@Ignore
	public void readIdleDoesNotFireWhileDataIsBeingRead()
			throws InterruptedException, IOException {
		final CountDownLatch latch = new CountDownLatch(1);
		long start = System.currentTimeMillis();

		TcpClient client = TcpClient.create()
		                            .port(heartbeatServerPort);

		Connection s = client.handle((in, out) -> {
			in.withConnection(c -> c.onReadIdle(500, latch::countDown));
			return Flux.never();
		})
		                     .wiretap(true)
		                     .connectNow();

		assertTrue(latch.await(15, TimeUnit.SECONDS));
		heartbeatServer.close();

		long duration = System.currentTimeMillis() - start;

		assertThat(duration, is(greaterThanOrEqualTo(500L)));
		s.disposeNow();
	}

	@Test
	public void writeIdleDoesNotFireWhileDataIsBeingSent()
			throws InterruptedException {
		final CountDownLatch latch = new CountDownLatch(1);
		long start = System.currentTimeMillis();

		Connection client = TcpClient.create()
		                             .host("localhost")
		                             .port(echoServerPort)
		                             .handle((in, out) -> {
			                               System.out.println("hello");
			                               out.withConnection(c -> c.onWriteIdle(500, latch::countDown));

			                               List<Publisher<Void>> allWrites =
					                               new ArrayList<>();
			                               for (int i = 0; i < 5; i++) {
				                               allWrites.add(out.sendString(Flux.just("a")
				                                                                .delayElements(Duration.ofMillis(750))));
			                               }
			                               return Flux.merge(allWrites);
		                               })
		                             .wiretap(true)
		                             .connectNow();

		System.out.println("Started");

		assertTrue(latch.await(5, TimeUnit.SECONDS));

		long duration = System.currentTimeMillis() - start;

		assertThat(duration, is(greaterThanOrEqualTo(500L)));
		client.disposeNow();
	}

	@Test
	public void nettyNetChannelAcceptsNettyChannelHandlers() throws InterruptedException {
		HttpClient client = HttpClient.create()
		                              .wiretap(true);

		final CountDownLatch latch = new CountDownLatch(1);
		System.out.println(client.get()
		                         .uri("http://www.google.com/?q=test%20d%20dq")
		                         .responseContent()
		                         .asString()
		                         .collectList()
		                         .doOnSuccess(v -> latch.countDown())
		                         .block(Duration.ofSeconds(30)));

		assertTrue("Latch didn't time out", latch.await(15, TimeUnit.SECONDS));
	}

	@Test
	public void gettingOptionsDuplicates() {
		TcpClient client = TcpClient.create().host("foo").port(123);
		Assertions.assertThat(client.configure())
		          .isNotSameAs(TcpClient.DEFAULT_BOOTSTRAP)
		          .isNotSameAs(client.configure());
	}

	public static final class EchoServer
			extends CountDownLatch
			implements Runnable {

		private final    int                 port;
		private final    ServerSocketChannel server;
		private volatile Thread              thread;

		public EchoServer(int port) {
			super(1);
			this.port = port;
			try {
				server = ServerSocketChannel.open();
			}
			catch (IOException e) {
				throw new RuntimeException(e);
			}
		}

		@Override
		public void run() {
			try {
				server.configureBlocking(true);
				server.socket()
				      .bind(new InetSocketAddress(port));
				countDown();
				thread = Thread.currentThread();
				while (true) {
					SocketChannel ch = server.accept();

					ByteBuffer buffer = ByteBuffer.allocate(8192);
					while (true) {
						int read = ch.read(buffer);
						if (read > 0) {
							buffer.flip();
						}

						int written = ch.write(buffer);
						if (written < 0) {
							throw new IOException("Cannot write to client");
						}
						buffer.rewind();
					}
				}
			}
			catch (IOException e) {
				// Server closed
			}
		}

		public void close() throws IOException {
			Thread thread = this.thread;
			if (thread != null) {
				thread.interrupt();
			}
			ServerSocketChannel server = this.server;
			if (server != null) {
				server.close();
			}
		}
	}

	private static final class ConnectionAbortServer
			extends CountDownLatch
			implements Runnable {

		final         int                 port;
		private final ServerSocketChannel server;

		private ConnectionAbortServer(int port) {
			super(1);
			this.port = port;
			try {
				server = ServerSocketChannel.open();
			}
			catch (IOException e) {
				throw new RuntimeException(e);
			}
		}

		@Override
		public void run() {
			try {
				server.configureBlocking(true);
				server.socket()
				      .bind(new InetSocketAddress(port));
				countDown();
				while (true) {
					SocketChannel ch = server.accept();
					System.out.println("ABORTING");
					ch.close();
				}
			}
			catch (Exception e) {
				Loggers.getLogger(this.getClass()).debug("", e);
			}
		}

		public void close() throws IOException {
			ServerSocketChannel server = this.server;
			if (server != null) {
				server.close();
			}
		}
	}

	private static final class ConnectionTimeoutServer
			extends CountDownLatch
			implements Runnable {

		final         int                 port;
		private final ServerSocketChannel server;

		private ConnectionTimeoutServer(int port) {
			super(1);
			this.port = port;
			try {
				server = ServerSocketChannel.open();
			}
			catch (IOException e) {
				throw new RuntimeException(e);
			}
		}

		@Override
		public void run() {
			try {
				server.configureBlocking(true);
				server.socket()
				      .bind(new InetSocketAddress(port));
				countDown();
				while (true) {
					SocketChannel ch = server.accept();
					ByteBuffer buff = ByteBuffer.allocate(1);
					ch.read(buff);
				}
			}
			catch (IOException e) {
			}
		}

		public void close() throws IOException {
			ServerSocketChannel server = this.server;
			if (server != null) {
				server.close();
			}
		}
	}

	private static final class HeartbeatServer extends CountDownLatch
			implements Runnable {

		final         int                 port;
		private final ServerSocketChannel server;

		private HeartbeatServer(int port) {
			super(1);
			this.port = port;
			try {
				server = ServerSocketChannel.open();
			}
			catch (IOException e) {
				throw new RuntimeException(e);
			}
		}

		@Override
		public void run() {
			try {
				server.configureBlocking(true);
				server.socket()
				      .bind(new InetSocketAddress(port));
				countDown();
				while (true) {
					SocketChannel ch = server.accept();
					while (server.isOpen()) {
						ByteBuffer out = ByteBuffer.allocate(1);
						out.put((byte) '\n');
						out.flip();
						ch.write(out);
						Thread.sleep(100);
					}
				}
			}
			catch (IOException e) {
				// Server closed
			}
			catch (InterruptedException ie) {

			}
		}

		public void close() throws IOException {
			ServerSocketChannel server = this.server;
			if (server != null) {
				server.close();
			}
		}
	}


	@Test
	public void testIssue600_1() {
		doTestIssue600(true);
	}

	@Test
	public void testIssue600_2() {
		doTestIssue600(false);
	}

	private void doTestIssue600(boolean withLoop) {
		DisposableServer server =
				TcpServer.create()
				         .port(0)
				         .handle((req, res) -> res.send(req.receive()
				                                           .retain()
				                                           .delaySubscription(Duration.ofSeconds(1))))
				         .wiretap(true)
				         .bindNow();

		ConnectionProvider pool = ConnectionProvider.fixed("test", 10);
		LoopResources loop = LoopResources.create("test", 4, true);
		TcpClient client;
		if (withLoop) {
			client =
					TcpClient.create(pool)
					         .addressSupplier(server::address)
					         .runOn(loop);
		}
		else {
			client =
					TcpClient.create(pool)
					         .addressSupplier(server::address);
		}

		Set<String> threadNames = new ConcurrentSkipListSet<>();
		StepVerifier.create(
				Flux.range(1,4)
				    .flatMap(i ->
				            client.handle((in, out) -> {
				                threadNames.add(Thread.currentThread().getName());
				                return out.send(Flux.empty());
				            })
				            .connect()))
		            .expectNextCount(4)
		            .expectComplete()
		            .verify(Duration.ofSeconds(30));

		pool.dispose();
		loop.dispose();
		server.disposeNow();

		Assertions.assertThat(threadNames.size()).isGreaterThan(1);
	}

	@Test
<<<<<<< HEAD
	public void testRetryOnDifferentAddress() throws Exception {
		DisposableServer server =
				TcpServer.create()
				         .port(0)
				         .wiretap(true)
				         .handle((req, res) -> res.sendString(Mono.just("test")))
				         .bindNow();

		final CountDownLatch latch = new CountDownLatch(1);

		Supplier<SocketAddress> addressSupplier = new Supplier<SocketAddress>() {
			int i = 2;

			@Override
			public SocketAddress get() {
				return new InetSocketAddress("localhost", server.port() + i--);
			}
		};

		Connection  conn =
				TcpClient.create()
				         .addressSupplier(addressSupplier)
				         .doOnConnected(connection -> latch.countDown())
				         .option(ChannelOption.CONNECT_TIMEOUT_MILLIS, 100)
				         .handle((in, out) -> Mono.never())
				         .wiretap(true)
				         .connect()
				         .retry()
				         .block(Duration.ofSeconds(30));
		assertNotNull(conn);

		assertTrue(latch.await(30, TimeUnit.SECONDS));

		conn.disposeNow();
		server.disposeNow();
	}

	@Test
	public void testReconnectWhenDisconnected() throws Exception {
		DisposableServer server =
				TcpServer.create()
				         .port(0)
				         .wiretap(true)
				         .handle((req, res) -> res.sendString(Mono.just("test")))
				         .bindNow();

		final CountDownLatch latch = new CountDownLatch(1);

		TcpClient  client =
				TcpClient.create()
				         .port(echoServerPort)
				         .option(ChannelOption.CONNECT_TIMEOUT_MILLIS, 100)
				         .handle((in, out) -> out.withConnection(Connection::dispose))
				         .wiretap(true);

		connect(client, true, latch);

		assertTrue(latch.await(30, TimeUnit.SECONDS));

		server.disposeNow();
	}

	private void connect(TcpClient  client, boolean reconnect, CountDownLatch latch) {
		client.connect()
		      .subscribe(
		          conn -> {
		              if (reconnect) {
		                  conn.onTerminate()
		                      .subscribe(null, null, () -> connect(client, false, latch));
		              }
		          },
		          null,
		          latch::countDown);
=======
	public void testIssue585_1() throws Exception {
		DisposableServer server =
				TcpServer.create()
				         .port(0)
				         .handle((req, res) -> res.send(req.receive()
				                                           .retain()))
				         .wiretap(true)
				         .bindNow();

		CountDownLatch latch = new CountDownLatch(1);

		byte[] bytes = "test".getBytes(Charset.defaultCharset());
		ByteBuf b1 = Unpooled.wrappedBuffer(bytes);
		ByteBuf b2 = Unpooled.wrappedBuffer(bytes);
		ByteBuf b3 = Unpooled.wrappedBuffer(bytes);

		WeakReference<ByteBuf> refCheck1 = new WeakReference<>(b1);
		WeakReference<ByteBuf> refCheck2 = new WeakReference<>(b2);
		WeakReference<ByteBuf> refCheck3 = new WeakReference<>(b3);

		Connection conn =
				TcpClient.create()
				         .addressSupplier(server::address)
				         .wiretap(true)
				         .connectNow();

		NettyOutbound out = conn.outbound();

		Flux.concatDelayError(
		        out.sendObject(Mono.error(new RuntimeException("test")))
		           .sendObject(b1)
		           .then(),
		        out.sendObject(Mono.error(new RuntimeException("test")))
		           .sendObject(b2)
		           .then(),
		        out.sendObject(Mono.error(new RuntimeException("test")))
		           .sendObject(b3)
		           .then())
		    .doOnError(t -> latch.countDown())
		    .subscribe(conn.disposeSubscriber());

		Assertions.assertThat(latch.await(30, TimeUnit.SECONDS)).isTrue();

		Assertions.assertThat(b1.refCnt()).isEqualTo(0);
		b1 = null;
		checkReference(refCheck1);

		Assertions.assertThat(b2.refCnt()).isEqualTo(0);
		b2 = null;
		checkReference(refCheck2);

		Assertions.assertThat(b3.refCnt()).isEqualTo(0);
		b3 = null;
		checkReference(refCheck3);

		server.disposeNow();
		conn.disposeNow();
	}

	@Test
	public void testIssue585_2() throws Exception {
		DisposableServer server =
				TcpServer.create()
				         .port(0)
				         .handle((req, res) -> res.send(req.receive()
				                                           .retain()))
				         .wiretap(true)
				         .bindNow();

		byte[] bytes = "test".getBytes(Charset.defaultCharset());
		ByteBuf b1 = Unpooled.wrappedBuffer(bytes);
		ByteBuf b2 = Unpooled.wrappedBuffer(bytes);
		ByteBuf b3 = Unpooled.wrappedBuffer(bytes);

		WeakReference<ByteBuf> refCheck1 = new WeakReference<>(b1);
		WeakReference<ByteBuf> refCheck2 = new WeakReference<>(b2);
		WeakReference<ByteBuf> refCheck3 = new WeakReference<>(b3);

		Connection conn =
				TcpClient.create()
				         .addressSupplier(server::address)
				         .wiretap(true)
				         .connectNow();

		NettyOutbound out = conn.outbound();

		out.sendObject(b1)
		   .then()
		   .block(Duration.ofSeconds(30));

		Assertions.assertThat(b1.refCnt()).isEqualTo(0);
		b1 = null;
		checkReference(refCheck1);

		out.sendObject(b2)
		   .then()
		   .block(Duration.ofSeconds(30));

		Assertions.assertThat(b2.refCnt()).isEqualTo(0);
		b2 = null;
		checkReference(refCheck2);

		out.sendObject(b3)
		   .then()
		   .block(Duration.ofSeconds(30));

		Assertions.assertThat(b3.refCnt()).isEqualTo(0);
		b3 = null;
		checkReference(refCheck3);

		server.disposeNow();
		conn.disposeNow();
	}

	private void checkReference(WeakReference<ByteBuf> ref) throws Exception {
		for (int i = 0; i < 10; i++) {
			if (ref.get() == null) {
				return;
			}
			System.gc();
			Thread.sleep(100);
		}

		Assertions.assertThat(ref.get()).isNull();
>>>>>>> 7d385c79
	}
}<|MERGE_RESOLUTION|>--- conflicted
+++ resolved
@@ -35,7 +35,6 @@
 import java.util.concurrent.Executors;
 import java.util.concurrent.Future;
 import java.util.concurrent.TimeUnit;
-import java.util.concurrent.atomic.AtomicBoolean;
 import java.util.concurrent.atomic.AtomicLong;
 import java.util.function.Consumer;
 import java.util.function.Supplier;
@@ -841,7 +840,6 @@
 	}
 
 	@Test
-<<<<<<< HEAD
 	public void testRetryOnDifferentAddress() throws Exception {
 		DisposableServer server =
 				TcpServer.create()
@@ -915,7 +913,9 @@
 		          },
 		          null,
 		          latch::countDown);
-=======
+	}
+
+	@Test
 	public void testIssue585_1() throws Exception {
 		DisposableServer server =
 				TcpServer.create()
@@ -1040,6 +1040,5 @@
 		}
 
 		Assertions.assertThat(ref.get()).isNull();
->>>>>>> 7d385c79
 	}
 }