/*
 * Copyright (c) 2011-2023 VMware, Inc. or its affiliates, All Rights Reserved.
 *
 * Licensed under the Apache License, Version 2.0 (the "License");
 * you may not use this file except in compliance with the License.
 * You may obtain a copy of the License at
 *
 *   https://www.apache.org/licenses/LICENSE-2.0
 *
 * Unless required by applicable law or agreed to in writing, software
 * distributed under the License is distributed on an "AS IS" BASIS,
 * WITHOUT WARRANTIES OR CONDITIONS OF ANY KIND, either express or implied.
 * See the License for the specific language governing permissions and
 * limitations under the License.
 */
import org.gradle.util.VersionNumber
import java.text.SimpleDateFormat

buildscript {
	repositories {
		mavenCentral()
		maven { url "https://plugins.gradle.org/m2/" }
		maven { url "https://repo.spring.io/plugins-release" }
	}
	dependencies {
		classpath 'org.jfrog.buildinfo:build-info-extractor-gradle:4.33.6' //applied in individual submodules
	}
}

plugins {
	id "com.diffplug.spotless" version "6.13.0"
	id 'org.asciidoctor.jvm.convert' version '3.3.2' apply false
	id 'org.asciidoctor.jvm.pdf' version '3.3.2' apply false
	id 'com.google.osdetector' version '1.7.3'
	id 'org.gradle.test-retry' version '1.5.7'
	id 'io.spring.nohttp' version '0.0.11'
	id 'com.github.johnrengelman.shadow' version '7.1.2' apply false
	//we now need version of Artifactory gradle plugin deployed on Maven Central, see above
	id 'me.champeau.gradle.japicmp' version '0.4.2' apply false
	id 'de.undercouch.download' version '5.5.0' apply false
	id 'io.spring.javadoc' version '0.0.1' apply false
	id 'io.spring.javadoc-aggregate' version '0.0.1' apply false
	id 'biz.aQute.bnd.builder' version '6.4.0' apply false
	id 'org.graalvm.buildtools.native' version '0.9.28' apply false
}

description = 'Reactive Streams Netty driver'

apply from: "gradle/releaser.gradle"

repositories { //needed at root for nohttp-checkstyle
	mavenCentral()
}

ext {
	if (project.hasProperty('versionBranch') && version.toString().endsWith("-SNAPSHOT")) {
		versionBranch = versionBranch.replaceAll("\"", "").trim()
		if (!versionBranch.isEmpty()) {
			realVersion = version.toString() + "-" + versionBranch
			project.version = realVersion
			println "Building special snapshot ${project.version}"
		}
	}

	versionNumber = VersionNumber.parse(version.toString())
	if (versionNumber.qualifier == null || versionNumber.qualifier.size() == 0) {
		osgiVersion = "${version}.RELEASE"
		println "$version is a release, will use $osgiVersion for bnd"
	}
	else if (versionNumber.qualifier.equalsIgnoreCase("SNAPSHOT")) {
		sdf = new SimpleDateFormat("yyyyMMddHHmm");
		sdf.setTimeZone(TimeZone.getTimeZone("UTC"));
		buildTimestamp = sdf.format(new Date())
		osgiVersion = "${versionNumber.major}.${versionNumber.minor}.${versionNumber.micro}.BUILD-$buildTimestamp"
		println "$version is a snapshot, will use $osgiVersion for bnd"
	}
	else {
		osgiVersion = "${versionNumber.major}.${versionNumber.minor}.${versionNumber.micro}.${versionNumber.qualifier}"
		println "$version is neither release nor snapshot, will use $osgiVersion for bnd"
	}

	os_suffix = ""
	if (osdetector.classifier in ["linux-x86_64"] || ["osx-x86_64"] || ["osx-aarch_64"] || ["windows-x86_64"]) {
		os_suffix = ":" + osdetector.classifier
	}

	//Metrics
	micrometerVersion = '1.10.0' //optional baseline
	micrometerTracingVersion = '1.0.0' //optional baseline
	micrometerDocsVersion = '1.0.0' //optional baseline

	contextPropagationDefaultVersion = '1.0.0' //optional baseline
	if (!project.hasProperty("forceContextPropagationVersion")) {
		contextPropagationVersion = contextPropagationDefaultVersion
	}
	else {
		contextPropagationVersion = forceContextPropagationVersion
		println "Context Propagation version defined from command line: ${forceContextPropagationVersion}"
	}

	// Used only in examples
	braveVersion = '5.16.0'
	zipkinSenderVersion = '2.16.3'

	jsr305Version = '3.0.2'

	// Logging
<<<<<<< HEAD
	slf4jVersion = '2.0.7'
	logbackVersion = '1.4.6'
=======
	slf4jVersion = '1.7.36'
	logbackVersion = '1.2.13'
>>>>>>> d76f8e42

	// Netty
	nettyDefaultVersion = '5.0.0.Alpha6-SNAPSHOT'
	if (!project.hasProperty("forceNettyVersion")) {
		nettyVersion = nettyDefaultVersion
	}
	else {
		nettyVersion = forceNettyVersion
		println "Netty version defined from command line: ${forceNettyVersion}"
	}
	nettyContribVersion = '5.0.0.Alpha2'
	//nettyQuicVersion = '0.0.52.Final'
	nettyContribMultipartVersion = '5.0.0.Alpha2-SNAPSHOT'
	nettyContribHandlerProxyVersion = '5.0.0.Alpha3-SNAPSHOT'

	// Testing
	brotli4jVersion = '1.13.0'
	jacksonDatabindVersion = '2.16.0'
	testAddonVersion = reactorCoreVersion
	assertJVersion = '3.24.2'
	awaitilityVersion = '4.2.0'
	hoverflyJavaVersion = '0.15.0'
	tomcatVersion = '9.0.83'
	boringSslVersion = '2.0.62.Final'
	junitVersion = '5.10.1'
	junitPlatformLauncherVersion = '1.10.1'
	mockitoVersion = '4.11.0'
	blockHoundVersion = '1.0.8.RELEASE'
	bouncycastleVersion = '1.70'
	reflectionsVersion = '0.10.2'

	javadocLinks = ["https://docs.oracle.com/en/java/javase/17/docs/api/",
					// Use Reactive Streams 1.0.3 version for javadoc generation
					// With Reactive Streams 1.0.4 version there is
					// javadoc: warning - Error fetching URL: https://www.reactive-streams.org/reactive-streams-1.0.4-javadoc/
					"https://www.reactive-streams.org/reactive-streams-1.0.3-javadoc/",
					"https://projectreactor.io/docs/core/release/api/",
					"https://netty.io/5.0/api/",
					"https://projectreactor.io/docs/netty/release/api/",] as String[]
}

nohttp {
	source.exclude "docs/asciidoc/highlight/**"
	source.exclude "**/build/**"
}

spotless {
	if (project.hasProperty("spotlessFrom")) {
		if (project.spotlessFrom == "ALL") {
			println "[Spotless] Ratchet deactivated"
		}
		else {
			println "[Spotless] Ratchet from $project.spotlessFrom"
			ratchetFrom project.spotlessFrom
		}
	}
	else if (System.getenv ()["GITHUB_ACTION"] != null) {
		println "[Spotless] GitHub Action detected without explicit branch, not enforcing check"
		enforceCheck false
	}
	else {
		String spotlessBranch = "origin/netty5"
		println "[Spotless] Local run detected, ratchet from $spotlessBranch"
		ratchetFrom spotlessBranch
	}
	java {
		target '**/*.java'
		licenseHeaderFile('codequality/spotless/licenseSlashstarStyle.txt')
	}
	format 'gradle', {
		target '**/*.gradle'
		// find start of gradle files by looking for either `import`, `apply`
		// or start of blocks like `javadoc {` or `configure(rootProject) {`...
		licenseHeaderFile('codequality/spotless/licenseSlashstarStyle.txt',
				"^\\w+(\\(\\w+\\))?\\s?\\{?|import|apply")
	}
}

subprojects {
	group = 'io.projectreactor.netty'

	apply plugin: 'java-library'
	apply plugin: 'jacoco'
	apply plugin: 'checkstyle'
	apply plugin: 'org.gradle.test-retry'
	apply from: "${rootDir}/gradle/setup.gradle"
	apply from: "${rootDir}/gradle/javadoc.gradle"
	apply from: "${rootDir}/gradle/errorprone.gradle"

	java {
		toolchain {
			languageVersion = JavaLanguageVersion.of(17)
		}
	}

	jacoco {
		toolVersion = '0.8.7'
	}

	jacocoTestReport {
		reports {
			xml.required = true
			html.required = true
		}
	}

	checkstyle {
		configFile = file("${rootDir}/codequality/checkstyle.xml")
	}

	[compileJava, compileTestJava]*.options*.compilerArgs = ["-Xlint:varargs",
															 "-Xlint:cast",
															 "-Xlint:classfile",
															 "-Xlint:dep-ann",
															 "-Xlint:divzero",
															 "-Xlint:empty",
															 "-Xlint:finally",
															 "-Xlint:overrides",
															 "-Xlint:path",
															 "-Xlint:processing",
															 "-Xlint:static",
															 "-Xlint:try",
															 "-Xlint:deprecation",
															 "-Xlint:unchecked",
															 "-Xlint:-serial",      // intentionally disabled
															 "-Xlint:-options",     // intentionally disabled
															 "-Xlint:fallthrough",
															 "-Xlint:rawtypes"
	]

	compileTestJava.options.compilerArgs += "-parameters"
	tasks.withType(Javadoc) {
		options.addStringOption('Xdoclint:none', '-quiet')
		options.addStringOption('encoding', 'UTF-8')
	}

	[compileJava, compileTestJava]*.options*.encoding = 'UTF-8'
	sourceSets.test.resources.srcDirs = ["src/test/resources", "src/test/java"]

	configurations.all {
		exclude group: 'commons-logging', module: 'commons-logging'
	}

	project.tasks.withType(Test).all {
		jvmArgs += "-XX:+AllowRedefinitionToAddDeleteMethods"
		// run tests with IPv4 only when IPv6 is available
		if (project.hasProperty('preferIPv4Stack')) {
			systemProperty("java.net.preferIPv4Stack", "true")
		}
		// run tests with preferring IPv6 addresses
		if (project.hasProperty('preferIPv6Addresses')) {
			systemProperty("java.net.preferIPv6Addresses", "true")
		}
		systemProperty("java.awt.headless", "true")
		systemProperty("reactor.trace.cancel", "true")
		systemProperty("reactor.trace.nocapacity", "true")
		systemProperty("testGroups", project.properties.get("testGroups"))
		systemProperty("io.netty5.leakDetection.level", "paranoid")
		systemProperty("io.netty5.leakDetection.targetRecords", "32")
		systemProperty("io.netty5.buffer.lifecycleTracingEnabled", "true")
		systemProperty("io.netty5.buffer.leakDetectionEnabled", "true")
		systemProperty("reactor.netty5.pool.getPermitsSamplingRate", "0.5")
		systemProperty("reactor.netty5.pool.returnPermitsSamplingRate", "0.5")
		if (project.hasProperty("forceTransport")) {
			systemProperty("forceTransport", forceTransport)
		}
		systemProperty("reactorCoreVersionMinor", VersionNumber.parse(reactorCoreVersion.toString()).minor)
		systemProperty("contextPropagationVersionMicro", VersionNumber.parse(contextPropagationVersion.toString()).micro)
		scanForTestClasses = false
		include '**/*Tests.*'
		include '**/*Test.*'
		include '**/*Spec.*'
		exclude '**/*Abstract*.*'

		useJUnitPlatform()

		retry {
			maxFailures = 10
			maxRetries = 1
		}

		testLogging {
			showExceptions true
			exceptionFormat "full"
		}

		onOutput { descriptor, event ->
			def evMsg = event.message
			if (evMsg.contains("LoggingLeakCallback")) {
				logger.error("ERROR: Test: " + descriptor + " produced resource leak: " + event.message)
			}
		}
	}

	repositories {
		mavenCentral()
		maven { url "https://oss.sonatype.org/content/repositories/releases/" }
		maven { url 'https://repo.spring.io/milestone' }
		if (version.endsWith('-SNAPSHOT') || version.contains('-SNAPSHOT-')) { //classic or customized snapshots
			//if (System.getenv()["GITHUB_ACTION"] == null) {
				mavenLocal()
			//}
			//else {
			//	println 'GitHub Action detected, avoiding use of mavenLocal()'
			//}
			maven { url 'https://repo.spring.io/snapshot' }
			maven { url 'https://oss.sonatype.org/content/repositories/snapshots' }
		}
	}

	tasks.withType(GenerateModuleMetadata) {
		enabled = false
	}

	jar {
		manifest {
			attributes("Created-By": "${System.getProperty("java.version")} (${System.getProperty("java.specification.vendor")})",
					"Implementation-Title": project.name,
					"Implementation-Version": project.version)
		}
	}

	check.dependsOn jacocoTestReport
}

configurations.all {
	// check for updates every build
	resolutionStrategy.cacheChangingModulesFor 0, 'seconds'
}<|MERGE_RESOLUTION|>--- conflicted
+++ resolved
@@ -105,13 +105,8 @@
 	jsr305Version = '3.0.2'
 
 	// Logging
-<<<<<<< HEAD
 	slf4jVersion = '2.0.7'
-	logbackVersion = '1.4.6'
-=======
-	slf4jVersion = '1.7.36'
-	logbackVersion = '1.2.13'
->>>>>>> d76f8e42
+	logbackVersion = '1.4.14'
 
 	// Netty
 	nettyDefaultVersion = '5.0.0.Alpha6-SNAPSHOT'
