/*
 * Copyright (c) 2011-2022 VMware, Inc. or its affiliates, All Rights Reserved.
 *
 * Licensed under the Apache License, Version 2.0 (the "License");
 * you may not use this file except in compliance with the License.
 * You may obtain a copy of the License at
 *
 *   https://www.apache.org/licenses/LICENSE-2.0
 *
 * Unless required by applicable law or agreed to in writing, software
 * distributed under the License is distributed on an "AS IS" BASIS,
 * WITHOUT WARRANTIES OR CONDITIONS OF ANY KIND, either express or implied.
 * See the License for the specific language governing permissions and
 * limitations under the License.
 */
import org.gradle.util.VersionNumber
import java.text.SimpleDateFormat

buildscript {
	repositories {
		mavenCentral()
		maven { url "https://plugins.gradle.org/m2/" }
		maven { url "https://repo.spring.io/plugins-release" }
	}
	dependencies {
		classpath 'org.jfrog.buildinfo:build-info-extractor-gradle:4.29.2' //applied in individual submodules
	}
}

plugins {
	id "com.diffplug.spotless" version "6.11.0"
	id 'org.asciidoctor.jvm.convert' version '3.3.2' apply false
	id 'org.asciidoctor.jvm.pdf' version '3.3.2' apply false
	id 'com.google.osdetector' version '1.7.1'
	id 'org.gradle.test-retry' version '1.4.1'
	id 'io.spring.nohttp' version '0.0.10'
	id 'com.github.johnrengelman.shadow' version '7.1.2' apply false
	//we now need version of Artifactory gradle plugin deployed on Maven Central, see above
	id 'me.champeau.gradle.japicmp' version '0.4.1' apply false
	id 'de.undercouch.download' version '5.3.0' apply false
	id 'io.spring.javadoc' version '0.0.1' apply false
	id 'io.spring.javadoc-aggregate' version '0.0.1' apply false
	id 'biz.aQute.bnd.builder' version '6.3.1' apply false
}

description = 'Reactive Streams Netty driver'

apply from: "gradle/releaser.gradle"

repositories { //needed at root for nohttp-checkstyle
	mavenCentral()
}

ext {
	if (project.hasProperty('versionBranch') && version.toString().endsWith("-SNAPSHOT")) {
		versionBranch = versionBranch.replaceAll("\"", "").trim()
		if (!versionBranch.isEmpty()) {
			realVersion = version.toString() + "-" + versionBranch
			project.version = realVersion
			println "Building special snapshot ${project.version}"
		}
	}

	versionNumber = VersionNumber.parse(version.toString())
	if (versionNumber.qualifier == null || versionNumber.qualifier.size() == 0) {
		osgiVersion = "${version}.RELEASE"
		println "$version is a release, will use $osgiVersion for bnd"
	}
	else if (versionNumber.qualifier.equalsIgnoreCase("SNAPSHOT")) {
		sdf = new SimpleDateFormat("yyyyMMddHHmm");
		sdf.setTimeZone(TimeZone.getTimeZone("UTC"));
		buildTimestamp = sdf.format(new Date())
		osgiVersion = "${versionNumber.major}.${versionNumber.minor}.${versionNumber.micro}.BUILD-$buildTimestamp"
		println "$version is a snapshot, will use $osgiVersion for bnd"
	}
	else {
		osgiVersion = "${versionNumber.major}.${versionNumber.minor}.${versionNumber.micro}.${versionNumber.qualifier}"
		println "$version is neither release nor snapshot, will use $osgiVersion for bnd"
	}

	os_suffix = ""
	if (osdetector.classifier in ["linux-x86_64"] || ["osx-x86_64"] || ["osx-aarch_64"] || ["windows-x86_64"]) {
		os_suffix = ":" + osdetector.classifier
	}

	//Metrics
	micrometerVersion = '1.10.0-RC1' //optional baseline
	micrometerTracingVersion = '1.0.0-RC1' //optional baseline
	micrometerDocsVersion = '1.0.0-RC1' //optional baseline

	// Used only in tests
	contextPropagationVersion = '1.0.0-RC1' //optional baseline

<<<<<<< HEAD
=======
	braveVersion = '5.14.1'
	zipkinSenderVersion = '2.16.3'

>>>>>>> 4ec59fee
	jsr305Version = '3.0.2'

	// Logging
	slf4jVersion = '1.7.36'
	logbackVersion = '1.2.11'

	// Netty
	nettyDefaultVersion = '5.0.0.Alpha5'
	if (!project.hasProperty("forceNettyVersion")) {
		nettyVersion = nettyDefaultVersion
	}
	else {
		nettyVersion = forceNettyVersion
		println "Netty version defined from command line: ${forceNettyVersion}"
	}
	nettyContribVersion = '5.0.0.Alpha2'
	//nettyIoUringVersion = '0.0.15.Final'
	//nettyQuicVersion = '0.0.33.Final'
	nettyContribMultipartVersion = '5.0.0.Alpha1'

	// Testing
	jacksonDatabindVersion = '2.13.4.2'
	testAddonVersion = reactorCoreVersion
	assertJVersion = '3.23.1'
	awaitilityVersion = '4.2.0'
	hoverflyJavaVersion = '0.14.3'
	tomcatVersion = '9.0.68'
	boringSslVersion = '2.0.54.Final'
	junitVersion = '5.9.1'
	junitPlatformLauncherVersion = '1.9.1'
	mockitoVersion = '4.8.1'
	blockHoundVersion = '1.0.6.RELEASE'
	bouncycastleVersion = '1.70'
	reflectionsVersion = '0.10.2'

	javadocLinks = ["https://docs.oracle.com/en/java/javase/17/docs/api/",
					"https://fasterxml.github.io/jackson-databind/javadoc/2.5/",
					// Use Reactive Streams 1.0.3 version for javadoc generation
					// With Reactive Streams 1.0.4 version there is
					// javadoc: warning - Error fetching URL: https://www.reactive-streams.org/reactive-streams-1.0.4-javadoc/
					"https://www.reactive-streams.org/reactive-streams-1.0.3-javadoc/",
					"https://projectreactor.io/docs/core/release/api/",
					"https://netty.io/5.0/api/",
					"https://projectreactor.io/docs/netty/release/api/",] as String[]
}

nohttp {
	source.exclude "docs/asciidoc/highlight/**"
	source.exclude "**/build/**"
}

spotless {
	if (project.hasProperty("spotlessFrom")) {
		if (project.spotlessFrom == "ALL") {
			println "[Spotless] Ratchet deactivated"
		}
		else {
			println "[Spotless] Ratchet from $project.spotlessFrom"
			ratchetFrom project.spotlessFrom
		}
	}
	else if (System.getenv ()["GITHUB_ACTION"] != null) {
		println "[Spotless] GitHub Action detected without explicit branch, not enforcing check"
		enforceCheck false
	}
	else {
		String spotlessBranch = "origin/netty5"
		println "[Spotless] Local run detected, ratchet from $spotlessBranch"
		ratchetFrom spotlessBranch
	}
	java {
		target '**/*.java'
		licenseHeaderFile('codequality/spotless/licenseSlashstarStyle.txt')
	}
}

subprojects {
	group = 'io.projectreactor.netty'

	apply plugin: 'java-library'
	apply plugin: 'jacoco'
	apply plugin: 'checkstyle'
	apply plugin: 'org.gradle.test-retry'
	apply from: "${rootDir}/gradle/setup.gradle"
	apply from: "${rootDir}/gradle/javadoc.gradle"
	apply from: "${rootDir}/gradle/errorprone.gradle"

	java {
		toolchain {
			languageVersion = JavaLanguageVersion.of(17)
		}
	}

	jacoco {
		toolVersion = '0.8.7'
	}

	jacocoTestReport {
		reports {
			xml.required = true
			html.required = true
		}
	}

	checkstyle {
		configFile = file("${rootDir}/codequality/checkstyle.xml")
	}

	[compileJava, compileTestJava]*.options*.compilerArgs = ["-Xlint:varargs",
															 "-Xlint:cast",
															 "-Xlint:classfile",
															 "-Xlint:dep-ann",
															 "-Xlint:divzero",
															 "-Xlint:empty",
															 "-Xlint:finally",
															 "-Xlint:overrides",
															 "-Xlint:path",
															 "-Xlint:processing",
															 "-Xlint:static",
															 "-Xlint:try",
															 "-Xlint:deprecation",
															 "-Xlint:unchecked",
															 "-Xlint:-serial",      // intentionally disabled
															 "-Xlint:-options",     // intentionally disabled
															 "-Xlint:fallthrough",
															 "-Xlint:rawtypes"
	]

	compileTestJava.options.compilerArgs += "-parameters"
	tasks.withType(Javadoc) {
		options.addStringOption('Xdoclint:none', '-quiet')
		options.addStringOption('encoding', 'UTF-8')
	}

	[compileJava, compileTestJava]*.options*.encoding = 'UTF-8'
	sourceSets.test.resources.srcDirs = ["src/test/resources", "src/test/java"]

	configurations.all {
		exclude group: 'commons-logging', module: 'commons-logging'
	}

	project.tasks.withType(Test).all {
		jvmArgs += "-XX:+AllowRedefinitionToAddDeleteMethods"
		// run tests with IPv4 only when IPv6 is available
		if (project.hasProperty('preferIPv4Stack')) {
			systemProperty("java.net.preferIPv4Stack", "true")
		}
		// run tests with preferring IPv6 addresses
		if (project.hasProperty('preferIPv6Addresses')) {
			systemProperty("java.net.preferIPv6Addresses", "true")
		}
		systemProperty("java.awt.headless", "true")
		systemProperty("reactor.trace.cancel", "true")
		systemProperty("reactor.trace.nocapacity", "true")
		systemProperty("testGroups", project.properties.get("testGroups"))
		systemProperty("io.netty5.leakDetectionLevel", "paranoid")
		systemProperty("io.netty5.leakDetection.targetRecords", "32")
		systemProperty("io.netty5.buffer.lifecycleTracingEnabled", "true")
		systemProperty("io.netty5.buffer.leakDetectionEnabled", "true")
		systemProperty("reactor.netty5.pool.getPermitsSamplingRate", "0.5")
		systemProperty("reactor.netty5.pool.returnPermitsSamplingRate", "0.5")
		if (project.hasProperty("forceTransport")) {
			systemProperty("forceTransport", forceTransport)
		}
		scanForTestClasses = false
		include '**/*Tests.*'
		include '**/*Test.*'
		include '**/*Spec.*'
		exclude '**/*Abstract*.*'

		useJUnitPlatform()

		retry {
			maxFailures = 10
			maxRetries = 1
		}

		testLogging {
			showExceptions true
			exceptionFormat "full"
		}

		onOutput { descriptor, event ->
			def evMsg = event.message
			if (evMsg.contains("LoggingLeakCallback")) {
				logger.error("ERROR: Test: " + descriptor + " produced resource leak: " + event.message)
			}
		}
	}

	repositories {
		mavenCentral()
		maven { url "https://oss.sonatype.org/content/repositories/releases/" }
		maven { url 'https://repo.spring.io/milestone' }
		if (version.endsWith('-SNAPSHOT') || version.contains('-SNAPSHOT-')) { //classic or customized snapshots
			//if (System.getenv()["GITHUB_ACTION"] == null) {
				mavenLocal()
			//}
			//else {
			//	println 'GitHub Action detected, avoiding use of mavenLocal()'
			//}
			maven { url 'https://repo.spring.io/snapshot' }
			maven { url 'https://oss.sonatype.org/content/repositories/snapshots' }
		}
	}

	tasks.withType(GenerateModuleMetadata) {
		enabled = false
	}

	jar {
		manifest {
			attributes("Created-By": "${System.getProperty("java.version")} (${System.getProperty("java.specification.vendor")})",
					"Implementation-Title": project.name,
					"Implementation-Version": project.version)
		}
	}

	check.dependsOn jacocoTestReport
}

configurations.all {
	// check for updates every build
	resolutionStrategy.cacheChangingModulesFor 0, 'seconds'
}<|MERGE_RESOLUTION|>--- conflicted
+++ resolved
@@ -91,12 +91,10 @@
 	// Used only in tests
 	contextPropagationVersion = '1.0.0-RC1' //optional baseline
 
-<<<<<<< HEAD
-=======
+	// Used only in examples
 	braveVersion = '5.14.1'
 	zipkinSenderVersion = '2.16.3'
 
->>>>>>> 4ec59fee
 	jsr305Version = '3.0.2'
 
 	// Logging
