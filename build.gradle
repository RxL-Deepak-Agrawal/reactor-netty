/*
 * Copyright (c) 2011-2024 VMware, Inc. or its affiliates, All Rights Reserved.
 *
 * Licensed under the Apache License, Version 2.0 (the "License");
 * you may not use this file except in compliance with the License.
 * You may obtain a copy of the License at
 *
 *   https://www.apache.org/licenses/LICENSE-2.0
 *
 * Unless required by applicable law or agreed to in writing, software
 * distributed under the License is distributed on an "AS IS" BASIS,
 * WITHOUT WARRANTIES OR CONDITIONS OF ANY KIND, either express or implied.
 * See the License for the specific language governing permissions and
 * limitations under the License.
 */
import org.gradle.util.VersionNumber
import java.text.SimpleDateFormat

buildscript {
	repositories {
		mavenCentral()
		maven { url "https://plugins.gradle.org/m2/" }
		maven { url "https://repo.spring.io/plugins-release" }
	}
	dependencies {
		classpath 'org.jfrog.buildinfo:build-info-extractor-gradle:4.33.22' //applied in individual submodules
	}
}

plugins {
	id "com.diffplug.spotless" version "6.13.0"
	id 'com.google.osdetector' version '1.7.3'
	id 'org.gradle.test-retry' version '1.6.0'
	id 'io.spring.nohttp' version '0.0.11'
	id 'com.github.johnrengelman.shadow' version '8.1.1' apply false
	//we now need version of Artifactory gradle plugin deployed on Maven Central, see above
	id 'me.champeau.gradle.japicmp' version '0.4.4' apply false
	id 'de.undercouch.download' version '5.6.0' apply false
	id 'io.spring.javadoc' version '0.0.1' apply false
	id 'io.spring.javadoc-aggregate' version '0.0.1' apply false
	id 'biz.aQute.bnd.builder' version '6.4.0' apply false
	id 'org.graalvm.buildtools.native' version '0.9.28' apply false
	id 'io.spring.antora.generate-antora-yml' version '0.0.1' apply false
	id 'net.ltgt.errorprone' version '4.0.1' apply false
}

description = 'Reactive Streams Netty driver'

apply from: "gradle/releaser.gradle"

repositories { //needed at root for nohttp-checkstyle
	mavenCentral()
}

ext {
	if (project.hasProperty('versionBranch') && version.toString().endsWith("-SNAPSHOT")) {
		versionBranch = versionBranch.replaceAll("\"", "").trim()
		if (!versionBranch.isEmpty()) {
			realVersion = version.toString() + "-" + versionBranch
			project.version = realVersion
			println "Building special snapshot ${project.version}"
		}
	}

	versionNumber = VersionNumber.parse(version.toString())
	if (versionNumber.qualifier == null || versionNumber.qualifier.size() == 0) {
		osgiVersion = "${version}.RELEASE"
		println "$version is a release, will use $osgiVersion for bnd"
	}
	else if (versionNumber.qualifier.equalsIgnoreCase("SNAPSHOT")) {
		sdf = new SimpleDateFormat("yyyyMMddHHmm");
		sdf.setTimeZone(TimeZone.getTimeZone("UTC"));
		buildTimestamp = sdf.format(new Date())
		osgiVersion = "${versionNumber.major}.${versionNumber.minor}.${versionNumber.micro}.BUILD-$buildTimestamp"
		println "$version is a snapshot, will use $osgiVersion for bnd"
	}
	else {
		osgiVersion = "${versionNumber.major}.${versionNumber.minor}.${versionNumber.micro}.${versionNumber.qualifier}"
		println "$version is neither release nor snapshot, will use $osgiVersion for bnd"
	}

	os_suffix = ""
	if (osdetector.classifier in ["linux-x86_64"] || ["osx-x86_64"] || ["osx-aarch_64"] || ["windows-x86_64"]) {
		os_suffix = ":" + osdetector.classifier
	}

	//Metrics
	micrometerVersion = '1.14.0-SNAPSHOT' //optional baseline
	micrometerTracingVersion = '1.4.0-SNAPSHOT' //optional baseline
	micrometerDocsVersion = '1.0.4' //optional baseline

	contextPropagationDefaultVersion = '1.1.0' //optional baseline
	if (!project.hasProperty("forceContextPropagationVersion")) {
		contextPropagationVersion = contextPropagationDefaultVersion
	}
	else {
		contextPropagationVersion = forceContextPropagationVersion
		println "Context Propagation version defined from command line: ${forceContextPropagationVersion}"
	}

	// Used only in examples
	braveVersion = '6.0.3'
	zipkinSenderVersion = '3.4.2'

	jsr305Version = '3.0.2'

	// Logging
	slf4jVersion = '2.0.7'
	logbackVersion = '1.4.14'

	// Netty
	nettyDefaultVersion = '5.0.0.Alpha6-SNAPSHOT'
	if (!project.hasProperty("forceNettyVersion")) {
		nettyVersion = nettyDefaultVersion
	}
	else {
		nettyVersion = forceNettyVersion
		println "Netty version defined from command line: ${forceNettyVersion}"
	}
	nettyContribVersion = '5.0.0.Alpha2'
	//nettyQuicVersion = '0.0.68.Final'
	nettyContribMultipartVersion = '5.0.0.Alpha2-SNAPSHOT'
	nettyContribHandlerProxyVersion = '5.0.0.Alpha3-SNAPSHOT'

	// Testing
	brotli4jVersion = '1.17.0'
	zstdJniVersion = '1.5.6-6'
	jacksonDatabindVersion = '2.18.0'
	testAddonVersion = reactorCoreVersion
	assertJVersion = '3.26.3'
	awaitilityVersion = '4.2.2'
	hoverflyJavaVersion = '0.19.1'
	tomcatVersion = '9.0.96'
	boringSslVersion = '2.0.66.Final'
	junitVersion = '5.11.2'
	junitPlatformLauncherVersion = '1.11.2'
	mockitoVersion = '4.11.0'
<<<<<<< HEAD
	blockHoundVersion = '1.0.9.RELEASE'
	bouncycastleVersion = '1.70'
=======
	blockHoundVersion = '1.0.10.RELEASE'
>>>>>>> dbaacac5
	reflectionsVersion = '0.10.2'
	errorproneCoreVersion = '2.10.0'
	errorproneGuavaVersion = '30.0-jre'

	// Antora
	antoraPluginVersion = '1.0.0'

	javadocLinks = ["https://docs.oracle.com/en/java/javase/17/docs/api/",
					// Use Reactive Streams 1.0.3 version for javadoc generation
					// With Reactive Streams 1.0.4 version there is
					// javadoc: warning - Error fetching URL: https://www.reactive-streams.org/reactive-streams-1.0.4-javadoc/
					"https://www.reactive-streams.org/reactive-streams-1.0.3-javadoc/",
					"https://projectreactor.io/docs/core/release/api/",
					"https://netty.io/5.0/api/",
					"https://projectreactor.io/docs/netty/release/api/",] as String[]
}

nohttp {
	source.exclude "docs/modules/ROOT/assets/highlight/**"
	source.exclude "**/build/**"
	source.exclude "docs/.gradle/**"
	source.exclude "docs/node_modules/**"
}

spotless {
	if (project.hasProperty("spotlessFrom")) {
		if (project.spotlessFrom == "ALL") {
			println "[Spotless] Ratchet deactivated"
		}
		else {
			println "[Spotless] Ratchet from $project.spotlessFrom"
			ratchetFrom project.spotlessFrom
		}
	}
	else if (System.getenv ()["GITHUB_ACTION"] != null) {
		println "[Spotless] GitHub Action detected without explicit branch, not enforcing check"
		enforceCheck false
	}
	else {
		String spotlessBranch = "origin/netty5"
		println "[Spotless] Local run detected, ratchet from $spotlessBranch"
		ratchetFrom spotlessBranch
	}
	java {
		target '**/*.java'
		licenseHeaderFile('codequality/spotless/licenseSlashstarStyle.txt')
	}
	format 'gradle', {
		target '**/*.gradle'
		// find start of gradle files by looking for either `import`, `apply`
		// or start of blocks like `javadoc {` or `configure(rootProject) {`...
		licenseHeaderFile('codequality/spotless/licenseSlashstarStyle.txt',
				"^\\w+(\\(\\w+\\))?\\s?\\{?|import|apply")
	}
}

subprojects {
	group = 'io.projectreactor.netty'

	apply plugin: 'java-library'
	apply plugin: 'jacoco'
	apply plugin: 'checkstyle'
	apply plugin: 'org.gradle.test-retry'
	apply from: "${rootDir}/gradle/setup.gradle"
	apply from: "${rootDir}/gradle/javadoc.gradle"
	apply from: "${rootDir}/gradle/errorprone.gradle"

	java {
		toolchain {
			languageVersion = JavaLanguageVersion.of(17)
		}
	}

	jacoco {
		toolVersion = '0.8.7'
	}

	jacocoTestReport {
		reports {
			xml.required = true
			html.required = true
		}
	}

	checkstyle {
		configFile = file("${rootDir}/codequality/checkstyle.xml")
	}

	[compileJava, compileTestJava]*.options*.compilerArgs = ["-Xlint:varargs",
															 "-Xlint:cast",
															 "-Xlint:classfile",
															 "-Xlint:dep-ann",
															 "-Xlint:divzero",
															 "-Xlint:empty",
															 "-Xlint:finally",
															 "-Xlint:overrides",
															 "-Xlint:path",
															 "-Xlint:processing",
															 "-Xlint:static",
															 "-Xlint:try",
															 "-Xlint:deprecation",
															 "-Xlint:unchecked",
															 "-Xlint:-serial",      // intentionally disabled
															 "-Xlint:-options",     // intentionally disabled
															 "-Xlint:fallthrough",
															 "-Xlint:rawtypes"
	]

	compileTestJava.options.compilerArgs += "-parameters"
	tasks.withType(Javadoc) {
		options.addStringOption('Xdoclint:none', '-quiet')
		options.addStringOption('encoding', 'UTF-8')
	}

	[compileJava, compileTestJava]*.options*.encoding = 'UTF-8'
	sourceSets.test.resources.srcDirs = ["src/test/resources", "src/test/java"]

	configurations.all {
		exclude group: 'commons-logging', module: 'commons-logging'
	}

	project.tasks.withType(Test).all {
		jvmArgs += "-XX:+AllowRedefinitionToAddDeleteMethods"
		// run tests with IPv4 only when IPv6 is available
		if (project.hasProperty('preferIPv4Stack')) {
			systemProperty("java.net.preferIPv4Stack", "true")
		}
		// run tests with preferring IPv6 addresses
		if (project.hasProperty('preferIPv6Addresses')) {
			systemProperty("java.net.preferIPv6Addresses", "true")
		}
		systemProperty("java.awt.headless", "true")
		systemProperty("reactor.trace.cancel", "true")
		systemProperty("reactor.trace.nocapacity", "true")
		systemProperty("testGroups", project.properties.get("testGroups"))
		systemProperty("io.netty5.leakDetection.level", "paranoid")
		systemProperty("io.netty5.leakDetection.targetRecords", "32")
		systemProperty("io.netty5.buffer.lifecycleTracingEnabled", "true")
		systemProperty("io.netty5.buffer.leakDetectionEnabled", "true")
		systemProperty("reactor.netty5.pool.getPermitsSamplingRate", "0.5")
		systemProperty("reactor.netty5.pool.returnPermitsSamplingRate", "0.5")
		if (project.hasProperty("forceTransport")) {
			systemProperty("forceTransport", forceTransport)
		}
		scanForTestClasses = false
		include '**/*Tests.*'
		include '**/*Test.*'
		include '**/*Spec.*'
		exclude '**/*Abstract*.*'

		useJUnitPlatform()

		retry {
			maxFailures = 10
			maxRetries = 1
		}

		testLogging {
			showExceptions true
			exceptionFormat "full"
		}

		onOutput { descriptor, event ->
			def evMsg = event.message
			if (evMsg.contains("LoggingLeakCallback")) {
				logger.error("ERROR: Test: " + descriptor + " produced resource leak: " + event.message)
			}
		}
	}

	repositories {
		mavenCentral()
		maven { url "https://oss.sonatype.org/content/repositories/releases/" }
		maven { url 'https://repo.spring.io/milestone' }
		if (version.endsWith('-SNAPSHOT') || version.contains('-SNAPSHOT-')) { //classic or customized snapshots
			//if (System.getenv()["GITHUB_ACTION"] == null) {
				mavenLocal()
			//}
			//else {
			//	println 'GitHub Action detected, avoiding use of mavenLocal()'
			//}
			maven { url 'https://repo.spring.io/snapshot' }
			maven { url 'https://oss.sonatype.org/content/repositories/snapshots' }
		}
	}

	tasks.withType(GenerateModuleMetadata) {
		enabled = false
	}

	jar {
		manifest {
			attributes("Created-By": "${System.getProperty("java.version")} (${System.getProperty("java.specification.vendor")})",
					"Implementation-Title": project.name,
					"Implementation-Version": project.version)
		}
	}

	check.dependsOn jacocoTestReport
}

configurations.all {
	// check for updates every build
	resolutionStrategy.cacheChangingModulesFor 0, 'seconds'
}<|MERGE_RESOLUTION|>--- conflicted
+++ resolved
@@ -135,12 +135,8 @@
 	junitVersion = '5.11.2'
 	junitPlatformLauncherVersion = '1.11.2'
 	mockitoVersion = '4.11.0'
-<<<<<<< HEAD
-	blockHoundVersion = '1.0.9.RELEASE'
+	blockHoundVersion = '1.0.10.RELEASE'
 	bouncycastleVersion = '1.70'
-=======
-	blockHoundVersion = '1.0.10.RELEASE'
->>>>>>> dbaacac5
 	reflectionsVersion = '0.10.2'
 	errorproneCoreVersion = '2.10.0'
 	errorproneGuavaVersion = '30.0-jre'
