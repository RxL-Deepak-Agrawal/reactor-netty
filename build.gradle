/*
 * Copyright (c) 2011-2024 VMware, Inc. or its affiliates, All Rights Reserved.
 *
 * Licensed under the Apache License, Version 2.0 (the "License");
 * you may not use this file except in compliance with the License.
 * You may obtain a copy of the License at
 *
 *   https://www.apache.org/licenses/LICENSE-2.0
 *
 * Unless required by applicable law or agreed to in writing, software
 * distributed under the License is distributed on an "AS IS" BASIS,
 * WITHOUT WARRANTIES OR CONDITIONS OF ANY KIND, either express or implied.
 * See the License for the specific language governing permissions and
 * limitations under the License.
 */
import org.gradle.util.VersionNumber
import java.text.SimpleDateFormat

buildscript {
	repositories {
		mavenCentral()
		maven { url "https://plugins.gradle.org/m2/" }
		maven { url "https://repo.spring.io/plugins-release" }
	}
	dependencies {
		classpath 'org.jfrog.buildinfo:build-info-extractor-gradle:4.33.17' //applied in individual submodules
	}
}

plugins {
	id "com.diffplug.spotless" version "6.13.0"
	id 'com.google.osdetector' version '1.7.3'
	id 'org.gradle.test-retry' version '1.5.9'
	id 'io.spring.nohttp' version '0.0.11'
	id 'com.github.johnrengelman.shadow' version '8.1.1' apply false
	//we now need version of Artifactory gradle plugin deployed on Maven Central, see above
	id 'me.champeau.gradle.japicmp' version '0.4.3' apply false
	id 'de.undercouch.download' version '5.6.0' apply false
	id 'io.spring.javadoc' version '0.0.1' apply false
	id 'io.spring.javadoc-aggregate' version '0.0.1' apply false
	id 'biz.aQute.bnd.builder' version '6.4.0' apply false
	id 'org.graalvm.buildtools.native' version '0.9.28' apply false
	id 'io.spring.antora.generate-antora-yml' version '0.0.1' apply false
	id 'net.ltgt.errorprone' version '4.0.0' apply false
}

description = 'Reactive Streams Netty driver'

apply from: "gradle/releaser.gradle"

repositories { //needed at root for nohttp-checkstyle
	mavenCentral()
}

ext {
	if (project.hasProperty('versionBranch') && version.toString().endsWith("-SNAPSHOT")) {
		versionBranch = versionBranch.replaceAll("\"", "").trim()
		if (!versionBranch.isEmpty()) {
			realVersion = version.toString() + "-" + versionBranch
			project.version = realVersion
			println "Building special snapshot ${project.version}"
		}
	}

	versionNumber = VersionNumber.parse(version.toString())
	if (versionNumber.qualifier == null || versionNumber.qualifier.size() == 0) {
		osgiVersion = "${version}.RELEASE"
		println "$version is a release, will use $osgiVersion for bnd"
	}
	else if (versionNumber.qualifier.equalsIgnoreCase("SNAPSHOT")) {
		sdf = new SimpleDateFormat("yyyyMMddHHmm");
		sdf.setTimeZone(TimeZone.getTimeZone("UTC"));
		buildTimestamp = sdf.format(new Date())
		osgiVersion = "${versionNumber.major}.${versionNumber.minor}.${versionNumber.micro}.BUILD-$buildTimestamp"
		println "$version is a snapshot, will use $osgiVersion for bnd"
	}
	else {
		osgiVersion = "${versionNumber.major}.${versionNumber.minor}.${versionNumber.micro}.${versionNumber.qualifier}"
		println "$version is neither release nor snapshot, will use $osgiVersion for bnd"
	}

	os_suffix = ""
	if (osdetector.classifier in ["linux-x86_64"] || ["osx-x86_64"] || ["osx-aarch_64"] || ["windows-x86_64"]) {
		os_suffix = ":" + osdetector.classifier
	}

	//Metrics
	micrometerVersion = '1.13.0' //optional baseline
	micrometerTracingVersion = '1.3.0' //optional baseline
	micrometerDocsVersion = '1.0.2' //optional baseline

	contextPropagationDefaultVersion = '1.1.0' //optional baseline
	if (!project.hasProperty("forceContextPropagationVersion")) {
		contextPropagationVersion = contextPropagationDefaultVersion
	}
	else {
		contextPropagationVersion = forceContextPropagationVersion
		println "Context Propagation version defined from command line: ${forceContextPropagationVersion}"
	}

	// Used only in examples
	braveVersion = '6.0.3'
	zipkinSenderVersion = '3.4.0'

	jsr305Version = '3.0.2'

	// Logging
	slf4jVersion = '2.0.7'
	logbackVersion = '1.4.14'

	// Netty
	nettyDefaultVersion = '5.0.0.Alpha6-SNAPSHOT'
	if (!project.hasProperty("forceNettyVersion")) {
		nettyVersion = nettyDefaultVersion
	}
	else {
		nettyVersion = forceNettyVersion
		println "Netty version defined from command line: ${forceNettyVersion}"
	}
<<<<<<< HEAD
	nettyContribVersion = '5.0.0.Alpha2'
	//nettyQuicVersion = '0.0.63.Final'
	nettyContribMultipartVersion = '5.0.0.Alpha2-SNAPSHOT'
	nettyContribHandlerProxyVersion = '5.0.0.Alpha3-SNAPSHOT'
=======
	nettyIoUringVersion = '0.0.25.Final'
	nettyQuicVersion = '0.0.64.Final'
	nettyHttp3Version = '0.0.28.Final'
>>>>>>> 863eae81

	// Testing
	brotli4jVersion = '1.16.0'
	zstdJniVersion = '1.5.6-3'
	jacksonDatabindVersion = '2.17.1'
	testAddonVersion = reactorCoreVersion
	assertJVersion = '3.26.0'
	awaitilityVersion = '4.2.1'
	hoverflyJavaVersion = '0.18.1'
	tomcatVersion = '9.0.89'
	boringSslVersion = '2.0.65.Final'
	junitVersion = '5.10.2'
	junitPlatformLauncherVersion = '1.10.2'
	mockitoVersion = '4.11.0'
	blockHoundVersion = '1.0.9.RELEASE'
	bouncycastleVersion = '1.70'
	reflectionsVersion = '0.10.2'
	errorproneCoreVersion = '2.10.0'
	errorproneGuavaVersion = '30.0-jre'

	// Antora
	antoraPluginVersion = '1.0.0'
	antoraVersion = '3.2.0-alpha.4'
	antoraAtlasExtensionVersion = '1.0.0-alpha.1'
	antoraPdfExtensionVersion = '1.0.0-alpha.7'
	antoraCollectorExtensionVersion = '1.0.0-alpha.3'
	asciiDocTabVersion = '1.0.0-beta.6'
	springIoAntoraExtensionsVersion = '1.8.2'
	springIoAsciidoctorExtensionsVersion = '1.0.0-alpha.9'

	javadocLinks = ["https://docs.oracle.com/en/java/javase/17/docs/api/",
					// Use Reactive Streams 1.0.3 version for javadoc generation
					// With Reactive Streams 1.0.4 version there is
					// javadoc: warning - Error fetching URL: https://www.reactive-streams.org/reactive-streams-1.0.4-javadoc/
					"https://www.reactive-streams.org/reactive-streams-1.0.3-javadoc/",
					"https://projectreactor.io/docs/core/release/api/",
					"https://netty.io/5.0/api/",
					"https://projectreactor.io/docs/netty/release/api/",] as String[]
}

nohttp {
	source.exclude "docs/modules/ROOT/assets/highlight/**"
	source.exclude "**/build/**"
	source.exclude "docs/.gradle/**"
}

spotless {
	if (project.hasProperty("spotlessFrom")) {
		if (project.spotlessFrom == "ALL") {
			println "[Spotless] Ratchet deactivated"
		}
		else {
			println "[Spotless] Ratchet from $project.spotlessFrom"
			ratchetFrom project.spotlessFrom
		}
	}
	else if (System.getenv ()["GITHUB_ACTION"] != null) {
		println "[Spotless] GitHub Action detected without explicit branch, not enforcing check"
		enforceCheck false
	}
	else {
		String spotlessBranch = "origin/netty5"
		println "[Spotless] Local run detected, ratchet from $spotlessBranch"
		ratchetFrom spotlessBranch
	}
	java {
		target '**/*.java'
		licenseHeaderFile('codequality/spotless/licenseSlashstarStyle.txt')
	}
	format 'gradle', {
		target '**/*.gradle'
		// find start of gradle files by looking for either `import`, `apply`
		// or start of blocks like `javadoc {` or `configure(rootProject) {`...
		licenseHeaderFile('codequality/spotless/licenseSlashstarStyle.txt',
				"^\\w+(\\(\\w+\\))?\\s?\\{?|import|apply")
	}
}

subprojects {
	group = 'io.projectreactor.netty'

	apply plugin: 'java-library'
	apply plugin: 'jacoco'
	apply plugin: 'checkstyle'
	apply plugin: 'org.gradle.test-retry'
	apply from: "${rootDir}/gradle/setup.gradle"
	apply from: "${rootDir}/gradle/javadoc.gradle"
	apply from: "${rootDir}/gradle/errorprone.gradle"

	java {
		toolchain {
			languageVersion = JavaLanguageVersion.of(17)
		}
	}

	jacoco {
		toolVersion = '0.8.7'
	}

	jacocoTestReport {
		reports {
			xml.required = true
			html.required = true
		}
	}

	checkstyle {
		configFile = file("${rootDir}/codequality/checkstyle.xml")
	}

	[compileJava, compileTestJava]*.options*.compilerArgs = ["-Xlint:varargs",
															 "-Xlint:cast",
															 "-Xlint:classfile",
															 "-Xlint:dep-ann",
															 "-Xlint:divzero",
															 "-Xlint:empty",
															 "-Xlint:finally",
															 "-Xlint:overrides",
															 "-Xlint:path",
															 "-Xlint:processing",
															 "-Xlint:static",
															 "-Xlint:try",
															 "-Xlint:deprecation",
															 "-Xlint:unchecked",
															 "-Xlint:-serial",      // intentionally disabled
															 "-Xlint:-options",     // intentionally disabled
															 "-Xlint:fallthrough",
															 "-Xlint:rawtypes"
	]

	compileTestJava.options.compilerArgs += "-parameters"
	tasks.withType(Javadoc) {
		options.addStringOption('Xdoclint:none', '-quiet')
		options.addStringOption('encoding', 'UTF-8')
	}

	[compileJava, compileTestJava]*.options*.encoding = 'UTF-8'
	sourceSets.test.resources.srcDirs = ["src/test/resources", "src/test/java"]

	configurations.all {
		exclude group: 'commons-logging', module: 'commons-logging'
	}

	project.tasks.withType(Test).all {
		jvmArgs += "-XX:+AllowRedefinitionToAddDeleteMethods"
		// run tests with IPv4 only when IPv6 is available
		if (project.hasProperty('preferIPv4Stack')) {
			systemProperty("java.net.preferIPv4Stack", "true")
		}
		// run tests with preferring IPv6 addresses
		if (project.hasProperty('preferIPv6Addresses')) {
			systemProperty("java.net.preferIPv6Addresses", "true")
		}
		systemProperty("java.awt.headless", "true")
		systemProperty("reactor.trace.cancel", "true")
		systemProperty("reactor.trace.nocapacity", "true")
		systemProperty("testGroups", project.properties.get("testGroups"))
		systemProperty("io.netty5.leakDetection.level", "paranoid")
		systemProperty("io.netty5.leakDetection.targetRecords", "32")
		systemProperty("io.netty5.buffer.lifecycleTracingEnabled", "true")
		systemProperty("io.netty5.buffer.leakDetectionEnabled", "true")
		systemProperty("reactor.netty5.pool.getPermitsSamplingRate", "0.5")
		systemProperty("reactor.netty5.pool.returnPermitsSamplingRate", "0.5")
		if (project.hasProperty("forceTransport")) {
			systemProperty("forceTransport", forceTransport)
		}
		scanForTestClasses = false
		include '**/*Tests.*'
		include '**/*Test.*'
		include '**/*Spec.*'
		exclude '**/*Abstract*.*'

		useJUnitPlatform()

		retry {
			maxFailures = 10
			maxRetries = 1
		}

		testLogging {
			showExceptions true
			exceptionFormat "full"
		}

		onOutput { descriptor, event ->
			def evMsg = event.message
			if (evMsg.contains("LoggingLeakCallback")) {
				logger.error("ERROR: Test: " + descriptor + " produced resource leak: " + event.message)
			}
		}
	}

	repositories {
		mavenCentral()
		maven { url "https://oss.sonatype.org/content/repositories/releases/" }
		maven { url 'https://repo.spring.io/milestone' }
		if (version.endsWith('-SNAPSHOT') || version.contains('-SNAPSHOT-')) { //classic or customized snapshots
			//if (System.getenv()["GITHUB_ACTION"] == null) {
				mavenLocal()
			//}
			//else {
			//	println 'GitHub Action detected, avoiding use of mavenLocal()'
			//}
			maven { url 'https://repo.spring.io/snapshot' }
			maven { url 'https://oss.sonatype.org/content/repositories/snapshots' }
		}
	}

	tasks.withType(GenerateModuleMetadata) {
		enabled = false
	}

	jar {
		manifest {
			attributes("Created-By": "${System.getProperty("java.version")} (${System.getProperty("java.specification.vendor")})",
					"Implementation-Title": project.name,
					"Implementation-Version": project.version)
		}
	}

	check.dependsOn jacocoTestReport
}

configurations.all {
	// check for updates every build
	resolutionStrategy.cacheChangingModulesFor 0, 'seconds'
}<|MERGE_RESOLUTION|>--- conflicted
+++ resolved
@@ -117,16 +117,10 @@
 		nettyVersion = forceNettyVersion
 		println "Netty version defined from command line: ${forceNettyVersion}"
 	}
-<<<<<<< HEAD
 	nettyContribVersion = '5.0.0.Alpha2'
-	//nettyQuicVersion = '0.0.63.Final'
+	//nettyQuicVersion = '0.0.64.Final'
 	nettyContribMultipartVersion = '5.0.0.Alpha2-SNAPSHOT'
 	nettyContribHandlerProxyVersion = '5.0.0.Alpha3-SNAPSHOT'
-=======
-	nettyIoUringVersion = '0.0.25.Final'
-	nettyQuicVersion = '0.0.64.Final'
-	nettyHttp3Version = '0.0.28.Final'
->>>>>>> 863eae81
 
 	// Testing
 	brotli4jVersion = '1.16.0'
