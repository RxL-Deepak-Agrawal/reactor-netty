--- conflicted
+++ resolved
@@ -551,14 +551,9 @@
 how much data the resolver can read per response. By default, this setting is enabled.
 | `disableRecursionDesired` | Specifies whether this resolver has to send a DNS query with the recursion desired (RD) flag set.
 By default, this setting is enabled.
-<<<<<<< HEAD
+| `dnsAddressResolverGroupProvider` | Sets a custom function to create a `DnsAddressResolverGroup` given a `DnsNameResolverBuilder`
 | `hostsFileEntriesResolver` | Sets a custom {nettyjavadoc}/io.netty5.resolver/io/netty5/resolver/HostsFileEntriesResolver.html[`HostsFileEntriesResolver`] to be used for hosts file entries.
 Default: {nettyjavadoc}/io.netty5.resolver/io/netty5/resolver/DefaultHostsFileEntriesResolver.html[`DefaultHostsFileEntriesResolver`].
-=======
-| `dnsAddressResolverGroupProvider` | Sets a custom function to create a `DnsAddressResolverGroup` given a `DnsNameResolverBuilder`
-| `hostsFileEntriesResolver` | Sets a custom {nettyjavadoc}/io/netty/resolver/HostsFileEntriesResolver.html[`HostsFileEntriesResolver`] to be used for hosts file entries.
-Default: {nettyjavadoc}/io/netty/resolver/DefaultHostsFileEntriesResolver.html[`DefaultHostsFileEntriesResolver`].
->>>>>>> c2cf2878
 | `maxPayloadSize` | Sets the capacity of the datagram packet buffer (in bytes). Default: 4096.
 | `maxQueriesPerResolve` | Sets the maximum allowed number of DNS queries to send when resolving a host name. Default: 16.
 | `ndots` | Sets the number of dots that must appear in a name before an initial absolute query is made.
