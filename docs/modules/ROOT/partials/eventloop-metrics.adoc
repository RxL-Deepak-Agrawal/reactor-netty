--- conflicted
+++ resolved
@@ -3,11 +3,6 @@
 [width="100%",options="header"]
 |=======
 | metric name | type | description
-<<<<<<< HEAD
 | reactor.netty5.eventloop.pending.tasks | Gauge | The number of tasks that are pending for processing on an event loop.
-See xref:observability.adoc#observability-metrics-pending-tasks[]
-=======
-| reactor.netty.eventloop.pending.tasks | Gauge | The number of tasks that are pending for processing on an event loop.
 See xref:observability.adoc#observability-metrics-pending-tasks[Pending Tasks]
->>>>>>> d8032590
 |=======