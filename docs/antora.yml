--- conflicted
+++ resolved
@@ -19,18 +19,12 @@
   attributes:
     attribute-missing: 'warn'
     chomp: 'all'
-<<<<<<< HEAD
+    source-language: java
     examples: 'example$reactor-netty5-examples'
     http: 'example$reactor-netty5-http'
     core: 'example$reactor-netty5-core'
-=======
-    source-language: java
-    examples: 'example$reactor-netty-examples'
-    http: 'example$reactor-netty-http'
-    core: 'example$reactor-netty-core'
-    reactor-netty-github-repo: 'https://github.com/reactor/reactor-netty/tree/main'
-    core-source-link: '{reactor-netty-github-repo}/reactor-netty-core/src/main/java'
-    http-source-link: '{reactor-netty-github-repo}/reactor-netty-http/src/main/java'
+    reactor-netty-github-repo: 'https://github.com/reactor/reactor-netty/tree/netty5'
+    core-source-link: '{reactor-netty-github-repo}/reactor-netty5-core/src/main/java'
+    http-source-link: '{reactor-netty-github-repo}/reactor-netty5-http/src/main/java'
     javadoc: 'https://projectreactor.io/docs/netty/{project-version}/api'
-    nettyjavadoc: 'https://netty.io/4.1/api'
->>>>>>> 8a31d1f9
+    nettyjavadoc: 'https://netty.io/4.1/api'