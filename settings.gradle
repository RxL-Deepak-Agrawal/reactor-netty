--- conflicted
+++ resolved
@@ -1,9 +1,5 @@
 /*
-<<<<<<< HEAD
- * Copyright (c) 2011-2022 VMware, Inc. or its affiliates, All Rights Reserved.
-=======
  * Copyright (c) 2011-2023 VMware, Inc. or its affiliates, All Rights Reserved.
->>>>>>> a35ea43b
  *
  * Licensed under the Apache License, Version 2.0 (the "License");
  * you may not use this file except in compliance with the License.
@@ -17,20 +13,10 @@
  * See the License for the specific language governing permissions and
  * limitations under the License.
  */
-<<<<<<< HEAD
 rootProject.name = 'reactor-netty5'
 include 'reactor-netty5-core'
 include 'reactor-netty5-http'
 //include 'reactor-netty-incubator-quic'
 include 'reactor-netty5-examples'
-include 'reactor-netty5'
-=======
-rootProject.name = 'reactor-netty'
-include 'reactor-netty-core'
-include 'reactor-netty-http'
-include 'reactor-netty-http-brave'
-include 'reactor-netty-incubator-quic'
-include 'reactor-netty-examples'
-include 'reactor-netty-graalvm-smoke-tests'
-include 'reactor-netty'
->>>>>>> a35ea43b
+include 'reactor-netty5-graalvm-smoke-tests'
+include 'reactor-netty5'