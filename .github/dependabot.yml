--- conflicted
+++ resolved
@@ -59,64 +59,7 @@
   - dependency-name: org.slf4j:*
     versions:
     - "[2.a, 3]"
-  # Versions > 0.19.1 require JDK11+
-  - dependency-name: io.specto:hoverfly-java-junit5
-    versions:
-    - "[0.20.a, 1]"
-  rebase-strategy: disabled
-<<<<<<< HEAD
-- package-ecosystem: gradle
-  directory: "/"
-  schedule:
-    interval: daily
-  open-pull-requests-limit: 10
-  assignees:
-  - violetagg
-  target-branch: "1.2.x"
-  labels:
-  - type/dependency-upgrade
-  ignore:
-  # Don't update Micrometer
-  - dependency-name: io.micrometer:micrometer-core
-    versions:
-    - "> 1.14.0"
-  # Don't update Micrometer Tracing
-  - dependency-name: io.micrometer:micrometer-tracing
-    versions:
-    - "> 1.4.0"
-  - dependency-name: io.micrometer:micrometer-tracing-integration-test
-    versions:
-    - "> 1.4.0"
-  - dependency-name: io.micrometer:micrometer-tracing-bridge-brave
-    versions:
-    - "> 1.4.0"
-  # Don't update Context Propagation
-  - dependency-name: io.micrometer:context-propagation
-    versions:
-    - "> 1.1.0"
-  # Versions > 6.13 require JDK11+
-  - dependency-name: com.diffplug.spotless
-    versions:
-    - "[6.14.a, 7.0]"
-  # Versions > 6 require JDK17+
-  - dependency-name: biz.aQute.bnd.builder
-    versions:
-    - "[7.a, 8]"
-  # Versions > 4 require JDK11+
-  - dependency-name: org.mockito:mockito-core
-    versions:
-    - "[5.a, 6]"
-  - dependency-name: ch.qos.logback:logback-classic
-    versions:
-    - "[1.3.a, 1.6]"
-  - dependency-name: org.slf4j:*
-    versions:
-    - "[2.a, 3]"
-  # Versions > 0.9.25 require JDK11+
-  - dependency-name: org.graalvm.buildtools.native
-    versions:
-    - "> 0.9.25"
-   # Don't update Brave
+  # Don't update Brave
   - dependency-name: io.zipkin.brave:*
     versions:
     - "[6.1.a, 7]"
@@ -124,22 +67,10 @@
   - dependency-name: io.zipkin.reporter2:*
     versions:
     - "[3.5.a, 4]"
- # Dependencies updated by forward merging 1.1.x branch
-  - dependency-name: org.apache.tomcat.embed:tomcat-embed-core
-  - dependency-name: org.jfrog.buildinfo:build-info-extractor-gradle
-  - dependency-name: org.assertj:assertj-core
-  - dependency-name: com.fasterxml.jackson.core:jackson-databind
+  # Versions > 0.19.1 require JDK11+
   - dependency-name: io.specto:hoverfly-java-junit5
-  - dependency-name: org.gradle.test-retry
-  - dependency-name: io.projectreactor.tools:blockhound-junit-platform
-  - dependency-name: net.ltgt.errorprone
-  - dependency-name: me.champeau.gradle.japicmp
-  - dependency-name: org.junit.platform:junit-platform-launcher
-  - dependency-name: org.junit.jupiter:*
-  - dependency-name: org.awaitility:awaitility
-  - dependency-name: com.aayushatharva.brotli4j:brotli4j
-  - dependency-name: io.netty.incubator:netty-incubator-transport-native-io_uring
-  - dependency-name: com.diffplug.spotless
+    versions:
+    - "[0.20.a, 1]"
   rebase-strategy: disabled
 - package-ecosystem: gradle
   directory: "/"
@@ -155,17 +86,17 @@
   # Don't update Micrometer
   - dependency-name: io.micrometer:micrometer-core
     versions:
-    - "> 1.14.0"
+    - "> 1.15.0"
   # Don't update Micrometer Tracing
   - dependency-name: io.micrometer:micrometer-tracing
     versions:
-    - "> 1.4.0"
+    - "> 1.5.0"
   - dependency-name: io.micrometer:micrometer-tracing-integration-test
     versions:
-    - "> 1.4.0"
+    - "> 1.5.0"
   - dependency-name: io.micrometer:micrometer-tracing-bridge-brave
     versions:
-    - "> 1.4.0"
+    - "> 1.5.0"
   # Don't update Context Propagation
   - dependency-name: io.micrometer:context-propagation
     versions:
@@ -173,7 +104,7 @@
   # Versions > 6.13 require JDK11+
   - dependency-name: com.diffplug.spotless
     versions:
-    - "[6.14.a, 7.0]"
+    - "[6.14.a, 8]"
   # Versions > 6 require JDK17+
   - dependency-name: biz.aQute.bnd.builder
     versions:
@@ -218,19 +149,6 @@
   open-pull-requests-limit: 10
   assignees:
       - violetagg
-  target-branch: "1.1.x"
-  labels:
-      - type/dependency-upgrade
-  rebase-strategy: disabled
-=======
->>>>>>> 3ca4342d
-- package-ecosystem: github-actions
-  directory: "/"
-  schedule:
-      interval: daily
-  open-pull-requests-limit: 10
-  assignees:
-      - violetagg
   target-branch: "1.2.x"
   labels:
       - type/dependency-upgrade
