name: GraalVM smoke tests

on:
  pull_request: {}
permissions: read-all
jobs:
  build:

    runs-on: ${{ matrix.os }}
    strategy:
      fail-fast: false
      matrix:
        os: [ubuntu-20.04, macos-11, windows-2022]
        transport: [native, nio]
        exclude:
<<<<<<< HEAD
          # macOS - https://github.com/netty/netty/issues/9689
          - os: macos-11
=======
          # excludes native on Windows (there's none)
          - os: windows-2022
>>>>>>> e62d7f9a
            transport: native

    steps:
      - uses: actions/checkout@v4
        with:
          path: reactor-netty
      - uses: actions/checkout@v4
        with:
          repository: netty-contrib/socks-proxy
          path: socks-proxy
      - uses: actions/checkout@v4
        with:
          repository: netty-contrib/codec-multipart
          path: codec-multipart
      - name: Download GraalVM 17
        run: |
          if [ "$RUNNER_OS" == "Linux" ]; then
            download_url="https://github.com/graalvm/graalvm-ce-builds/releases/download/jdk-17.0.9/graalvm-community-jdk-17.0.9_linux-x64_bin.tar.gz"
          elif [ "$RUNNER_OS" == "macOS" ]; then
            download_url="https://github.com/graalvm/graalvm-ce-builds/releases/download/jdk-17.0.9/graalvm-community-jdk-17.0.9_macos-x64_bin.tar.gz"
          else
            download_url="https://github.com/graalvm/graalvm-ce-builds/releases/download/jdk-17.0.9/graalvm-community-jdk-17.0.9_windows-x64_bin.zip"
          fi
          curl -L $download_url --output $RUNNER_TEMP/java_package.tar.gz
        shell: bash
      - name: Set up GraalVM 17
        uses: actions/setup-java@v3
        with:
          distribution: 'jdkfile'
          jdkFile: ${{ runner.temp }}/java_package.tar.gz
          java-version: '17'
      - name: Build socks-proxy
        run: ./mvnw install -DskipTests=true "-Dnetty.version=5.0.0.Alpha6-SNAPSHOT"
        working-directory: ./socks-proxy
      - name: Build codec-multipart
        run: ./mvnw install -DskipTests=true "-Dnetty.version=5.0.0.Alpha6-SNAPSHOT"
        working-directory: ./codec-multipart
      - name: Build with Gradle
        run: ./gradlew :reactor-netty5-graalvm-smoke-tests:nativeTest --no-daemon -PforceTransport=${{ matrix.transport }}
        working-directory: ./reactor-netty<|MERGE_RESOLUTION|>--- conflicted
+++ resolved
@@ -13,13 +13,11 @@
         os: [ubuntu-20.04, macos-11, windows-2022]
         transport: [native, nio]
         exclude:
-<<<<<<< HEAD
+          # excludes native on Windows (there's none)
+          - os: windows-2022
+            transport: native
           # macOS - https://github.com/netty/netty/issues/9689
           - os: macos-11
-=======
-          # excludes native on Windows (there's none)
-          - os: windows-2022
->>>>>>> e62d7f9a
             transport: native
 
     steps:
