--- conflicted
+++ resolved
@@ -22,11 +22,6 @@
 
     steps:
       - uses: actions/checkout@b4ffde65f46336ab88eb53be808477a3936bae11
-<<<<<<< HEAD
-=======
-      - name: Set up JDK 1.8
-        uses: actions/setup-java@99b8673ff64fbf99d8d325f52d9a5bdedb8483e9
->>>>>>> 252b4358
         with:
           path: reactor-netty
       - uses: actions/checkout@b4ffde65f46336ab88eb53be808477a3936bae11
