name: publish
on:
  push:
    branches: # For branches, better to list them explicitly than regexp include
      - main
      - 1.1.x
      - 1.0.x
#      - netty5
permissions: read-all

env:
  DOCS_BUILD_ARTIFACT: docs-build

jobs:
  # General job notes: we DON'T want to cancel any previous runs, especially in the case of a "back to snapshots" build right after a release push
  # We specify the ubuntu version to minimize the chances we have to deal with a migration during a release
  reactor-netty-core:
    # Notes on reactor-netty-core: this job has no access to secrets, only github token. As a result, all non-core actions are centralized here
    name: reactor-netty-core
    runs-on: ubuntu-20.04
    outputs:
      versionType: ${{ steps.version.outputs.versionType }}
      fullVersion: ${{ steps.version.outputs.fullVersion }}
    steps:
      - uses: actions/checkout@a5ac7e51b41094c92402da3b24376905380afc29
      - name: setup java
        uses: actions/setup-java@99b8673ff64fbf99d8d325f52d9a5bdedb8483e9
        with:
          distribution: 'temurin'
          java-version: 17
      - name: interpret version
        id: version
        #we only run the qualifyVersionGha task so that no other console printing can hijack this step's output
        #output: versionType, fullVersion
        #fails if versionType is BAD, which interrupts the workflow
        run: ./gradlew qualifyVersionGha
      - name: run reactor-netty-core checks
        id: reactor-netty-core-checks
        run: ./gradlew reactor-netty-core:check
  reactor-netty-http:
    # Notes on reactor-netty-http: this job has no access to secrets, only github token. As a result, all non-core actions are centralized here
    name: reactor-netty-http
    runs-on: ubuntu-20.04
    steps:
      - uses: actions/checkout@a5ac7e51b41094c92402da3b24376905380afc29
      - name: setup java
        uses: actions/setup-java@99b8673ff64fbf99d8d325f52d9a5bdedb8483e9
        with:
          distribution: 'temurin'
          java-version: '8'
      - name: run reactor-netty-http checks
        id: reactor-netty-http-checks
        run: ./gradlew reactor-netty-http:check
# TODO temporary disable
#  reactor-netty-incubator-quic:
    # Notes on reactor-netty-incubator-quic: this job has no access to secrets, only github token. As a result, all non-core actions are centralized here
#    name: reactor-netty-incubator-quic
#    runs-on: ubuntu-20.04
#    steps:
#      - uses: actions/checkout@a5ac7e51b41094c92402da3b24376905380afc29
#      - name: setup java
#        uses: actions/setup-java@99b8673ff64fbf99d8d325f52d9a5bdedb8483e9
#        with:
#          distribution: 'temurin'
#          java-version: '8'
#      - name: run reactor-netty-incubator-quic checks
#        id: reactor-netty-incubator-quic-checks
#        run: ./gradlew reactor-netty-incubator-quic:check

  # build antora doc for the current branch, and upload docs/build results to workflow run.
  # Each deploy job can then download it, in order to let the docs-zip be built properly
  # (see reactor-netty/build.gradle which includes docs/build/site and optionally docs/assembly/.../pdf into the target docs.zip)
  build-branch-doc:
    runs-on: ubuntu-20.04
    steps:
      - uses: actions/checkout@a5ac7e51b41094c92402da3b24376905380afc29 # v4
      - name: Set up Ruby for asciidoctor-pdf
        uses: ruby/setup-ruby@d5fb7a202fc07872cb44f00ba8e6197b70cb0c55 # v1
        with:
          ruby-version: 3.3.0
      - name: Install asciidoctor-pdf / rouge
        run: gem install asciidoctor-pdf rouge
      - name: Setup java 17 for antora
        uses: actions/setup-java@99b8673ff64fbf99d8d325f52d9a5bdedb8483e9 # v4
        with:
          distribution: 'temurin'
          java-version: '17'
      - name: Build antora doc for the current branch
        run: ./gradlew antora
      - name: Copy the cache to be included in the site
        run: |-
          [ -d docs/build/antora/inject-collector-cache-config-extension/.cache ] && cp -rf docs/build/antora/inject-collector-cache-config-extension/.cache docs/build/site/
      - name: Upload docs/build to current workflow run
        uses: actions/upload-artifact@65462800fd760344b1a7b4382951275a0abb4808 # v4
        with:
          name: ${{ env.DOCS_BUILD_ARTIFACT }}
          retention-days: 3
          if-no-files-found: error
          path: docs/build

  #deploy the snapshot artifacts to Artifactory
  deploySnapshot:
    name: deploySnapshot
    runs-on: ubuntu-20.04
<<<<<<< HEAD
    # TODO temporary disable [ reactor-netty-core, reactor-netty-http, reactor-netty-incubator-quic ]
    needs: [ reactor-netty-core, reactor-netty-http ]
=======
    needs: [ reactor-netty-core, reactor-netty-http, reactor-netty-http-brave, reactor-netty-incubator-quic, build-branch-doc ]
>>>>>>> 54d735b0
    if: needs.reactor-netty-core.outputs.versionType == 'SNAPSHOT'
    environment: snapshots
    steps:
      - uses: actions/checkout@a5ac7e51b41094c92402da3b24376905380afc29
      - uses: actions/setup-java@99b8673ff64fbf99d8d325f52d9a5bdedb8483e9
        with:
          distribution: 'temurin'
          java-version: 17
      - name: download antora docs/build
        uses: actions/download-artifact@65a9edc5881444af0b9093a5e628f2fe47ea3b2e # v4
        with:
            name: ${{ env.DOCS_BUILD_ARTIFACT }}
            path: docs/build
      - name: deploy
        env:
          ORG_GRADLE_PROJECT_artifactory_publish_username: ${{secrets.ARTIFACTORY_SNAPSHOT_USERNAME}}
          ORG_GRADLE_PROJECT_artifactory_publish_password: ${{secrets.ARTIFACTORY_PASSWORD}}
        run: |
          ./gradlew assemble artifactoryPublish -Partifactory_publish_contextUrl=https://repo.spring.io -Partifactory_publish_repoKey=libs-snapshot-local

  #sign the milestone artifacts and deploy them to Artifactory
  deployMilestone:
    name: deployMilestone
    runs-on: ubuntu-20.04
<<<<<<< HEAD
    # TODO temporary disable [ reactor-netty-core, reactor-netty-http, reactor-netty-incubator-quic ]
    needs: [ reactor-netty-core, reactor-netty-http ]
=======
    needs: [ reactor-netty-core, reactor-netty-http, reactor-netty-http-brave, reactor-netty-incubator-quic, build-branch-doc ]
>>>>>>> 54d735b0
    if: needs.reactor-netty-core.outputs.versionType == 'MILESTONE'
    environment: releases
    steps:
      - uses: actions/checkout@a5ac7e51b41094c92402da3b24376905380afc29
      - uses: actions/setup-java@99b8673ff64fbf99d8d325f52d9a5bdedb8483e9
        with:
          distribution: 'temurin'
          java-version: 17
      - name: download antora docs/build
        uses: actions/download-artifact@65a9edc5881444af0b9093a5e628f2fe47ea3b2e # v4
        with:
            name: ${{ env.DOCS_BUILD_ARTIFACT }}
            path: docs/build
      - name: deploy
        env:
          ORG_GRADLE_PROJECT_artifactory_publish_username: ${{secrets.ARTIFACTORY_USERNAME}}
          ORG_GRADLE_PROJECT_artifactory_publish_password: ${{secrets.ARTIFACTORY_PASSWORD}}
          ORG_GRADLE_PROJECT_signingKey: ${{secrets.SIGNING_KEY}}
          ORG_GRADLE_PROJECT_signingPassword: ${{secrets.SIGNING_PASSPHRASE}}
        run: |
          ./gradlew assemble sign artifactoryPublish -Partifactory_publish_contextUrl=https://repo.spring.io -Partifactory_publish_repoKey=libs-milestone-local

  #sign the release artifacts and deploy them to Artifactory
  deployRelease:
    name: deployRelease
    runs-on: ubuntu-20.04
<<<<<<< HEAD
    # TODO temporary disable [ reactor-netty-core, reactor-netty-http, reactor-netty-incubator-quic ]
    needs: [ reactor-netty-core, reactor-netty-http ]
=======
    needs: [ reactor-netty-core, reactor-netty-http, reactor-netty-http-brave, reactor-netty-incubator-quic, build-branch-doc ]
>>>>>>> 54d735b0
    if: needs.reactor-netty-core.outputs.versionType == 'RELEASE'
    environment: releases
    steps:
      - uses: actions/checkout@a5ac7e51b41094c92402da3b24376905380afc29
      - uses: actions/setup-java@99b8673ff64fbf99d8d325f52d9a5bdedb8483e9
        with:
          distribution: 'temurin'
          java-version: 17
      - name: download antora docs/build
        uses: actions/download-artifact@65a9edc5881444af0b9093a5e628f2fe47ea3b2e # v4
        with:
            name: ${{ env.DOCS_BUILD_ARTIFACT }}
            path: docs/build
      - name: deploy
        env:
          ORG_GRADLE_PROJECT_artifactory_publish_username: ${{secrets.ARTIFACTORY_USERNAME}}
          ORG_GRADLE_PROJECT_artifactory_publish_password: ${{secrets.ARTIFACTORY_PASSWORD}}
          ORG_GRADLE_PROJECT_signingKey: ${{secrets.SIGNING_KEY}}
          ORG_GRADLE_PROJECT_signingPassword: ${{secrets.SIGNING_PASSPHRASE}}
          ORG_GRADLE_PROJECT_sonatypeUsername: ${{secrets.SONATYPE_USERNAME}}
          ORG_GRADLE_PROJECT_sonatypePassword: ${{secrets.SONATYPE_PASSWORD}}
        run: |
          ./gradlew assemble sign artifactoryPublish -Partifactory_publish_contextUrl=https://repo.spring.io  -Partifactory_publish_repoKey=libs-release-local publishMavenJavaPublicationToSonatypeRepository

  tagMilestone:
    name: Tag milestone
    needs: [ reactor-netty-core, deployMilestone ]
    runs-on: ubuntu-20.04
    permissions:
      contents: write
    steps:
      - uses: actions/checkout@a5ac7e51b41094c92402da3b24376905380afc29
      - name: tag
        run: |
          git config --local user.name 'reactorbot'
          git config --local user.email '32325210+reactorbot@users.noreply.github.com'
          git tag -m "Release milestone ${{ needs.reactor-netty-core.outputs.fullVersion }}" v${{ needs.reactor-netty-core.outputs.fullVersion }} ${{ github.sha }}
          git push --tags

  tagRelease:
    name: Tag release
    needs: [ reactor-netty-core, deployRelease ]
    runs-on: ubuntu-20.04
    permissions:
      contents: write
    steps:
      - uses: actions/checkout@a5ac7e51b41094c92402da3b24376905380afc29
      - name: tag
        run: |
          git config --local user.name 'reactorbot'
          git config --local user.email '32325210+reactorbot@users.noreply.github.com'
          git tag -m "Release version ${{ needs.reactor-netty-core.outputs.fullVersion }}" v${{ needs.reactor-netty-core.outputs.fullVersion }} ${{ github.sha }}
          git push --tags

  cleanup:
    needs: [ deploySnapshot, tagRelease, tagMilestone ]
    if: always() && (needs.deploySnapshot.result == 'success' || needs.tagRelease.result == 'success' || needs.tagMilestone.result == 'success')
    runs-on: ubuntu-20.04
    permissions:
        actions: write
    steps:
      - name: delete antora docs-build artifact
        env:
            GITHUB_TOKEN: ${{ secrets.GITHUB_TOKEN }}
        run: |-
          ARTIFACTS_URL="/repos/${GITHUB_REPOSITORY}/actions/runs/${GITHUB_RUN_ID}/artifacts"
          ARTIFACT_ID=$(gh api -H 'Accept: application/vnd.github+json' -H 'X-GitHub-Api-Version: 2022-11-28' $ARTIFACTS_URL | jq -r '.artifacts[] | select(.name == "'$DOCS_BUILD_ARTIFACT'") | .id // ""')
          if [ -n "$ARTIFACT_ID" ]; then
            gh api --method DELETE -H 'Accept: application/vnd.github+json' -H 'X-GitHub-Api-Version: 2022-11-28' /repos/${{github.repository}}/actions/artifacts/$ARTIFACT_ID}
          fi

# For Gradle configuration of signing, see https://docs.gradle.org/current/userguide/signing_plugin.html#sec:in-memory-keys
# publishMavenJavaPublicationToSonatypeRepository only sends to a staging repository<|MERGE_RESOLUTION|>--- conflicted
+++ resolved
@@ -102,12 +102,8 @@
   deploySnapshot:
     name: deploySnapshot
     runs-on: ubuntu-20.04
-<<<<<<< HEAD
     # TODO temporary disable [ reactor-netty-core, reactor-netty-http, reactor-netty-incubator-quic ]
-    needs: [ reactor-netty-core, reactor-netty-http ]
-=======
-    needs: [ reactor-netty-core, reactor-netty-http, reactor-netty-http-brave, reactor-netty-incubator-quic, build-branch-doc ]
->>>>>>> 54d735b0
+    needs: [ reactor-netty-core, reactor-netty-http, build-branch-doc ]
     if: needs.reactor-netty-core.outputs.versionType == 'SNAPSHOT'
     environment: snapshots
     steps:
@@ -132,12 +128,8 @@
   deployMilestone:
     name: deployMilestone
     runs-on: ubuntu-20.04
-<<<<<<< HEAD
     # TODO temporary disable [ reactor-netty-core, reactor-netty-http, reactor-netty-incubator-quic ]
-    needs: [ reactor-netty-core, reactor-netty-http ]
-=======
-    needs: [ reactor-netty-core, reactor-netty-http, reactor-netty-http-brave, reactor-netty-incubator-quic, build-branch-doc ]
->>>>>>> 54d735b0
+    needs: [ reactor-netty-core, reactor-netty-http, build-branch-doc ]
     if: needs.reactor-netty-core.outputs.versionType == 'MILESTONE'
     environment: releases
     steps:
@@ -164,12 +156,8 @@
   deployRelease:
     name: deployRelease
     runs-on: ubuntu-20.04
-<<<<<<< HEAD
     # TODO temporary disable [ reactor-netty-core, reactor-netty-http, reactor-netty-incubator-quic ]
-    needs: [ reactor-netty-core, reactor-netty-http ]
-=======
-    needs: [ reactor-netty-core, reactor-netty-http, reactor-netty-http-brave, reactor-netty-incubator-quic, build-branch-doc ]
->>>>>>> 54d735b0
+    needs: [ reactor-netty-core, reactor-netty-http, build-branch-doc ]
     if: needs.reactor-netty-core.outputs.versionType == 'RELEASE'
     environment: releases
     steps:
