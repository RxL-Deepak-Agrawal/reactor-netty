--- conflicted
+++ resolved
@@ -54,7 +54,6 @@
             transport: native
     steps:
       - uses: actions/checkout@11bd71901bbe5b1630ceea73d27597364c9af683
-<<<<<<< HEAD
         with:
           path: reactor-netty
           fetch-depth: 0 #needed by spotless
@@ -74,10 +73,7 @@
         with:
             repository: netty-contrib/codec-multipart
             path: codec-multipart
-      - uses: gradle/actions/wrapper-validation@94baf225fe0a508e581a564467443d0e2379123b
-=======
       - uses: gradle/actions/wrapper-validation@06832c7b30a0129d7fb559bcc6e43d26f6374244
->>>>>>> 171c7f4e
       - name: Set up JDK 17
         uses: actions/setup-java@3a4f6e1af504cf6a31855fa899c6aa5355ba6c12
         with:
