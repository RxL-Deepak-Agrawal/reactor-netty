name: Check Matrix

on:
  pull_request: {}
permissions: read-all
jobs:
#  preliminary:
#    name: preliminary sanity checks
#    runs-on: ubuntu-20.04
#    steps:
#      - uses: actions/checkout@692973e3d937129bcbf40652eb9f2f61becf3332
#        with:
#          fetch-depth: 0 #needed by spotless
#      - uses: actions/setup-java@6a0805fcefea3d4657a47ac4c165951e33482018
#        with:
#          distribution: 'temurin'
#          java-version: 17
#      - name: spotless (license header)
#        if: always()
#        run: ./gradlew clean spotlessCheck -PspotlessFrom=origin/${{ github.base_ref }}
#      - name: api compatibility
#        if: always()
#        run: ./gradlew clean japicmp
#      - name: how to fix
#        if: failure()
        # the foreground (38;5) color code 208 is orange. we also have bold, white bg (38;5;0;48;5;255m), white fg on black bg...
#        run: |
#          echo -e "\n\033[38;5;0;48;5;208m \u001b[1m How to deal with errors in preliminary job: \u001b[0m\033[0m"
#          echo "(Have a look at the steps above to see what failed exactly)"
#          echo -e "\n - \u001b[1mSpotless (license headers)\u001b[0m failures on touched java files \033[38;5;255;48;5;0m\u001b[1mcan be automatically fixed by running\u001b[0m:"
#          echo -e "   \033[38;5;0;48;5;255m ./gradlew spotlessApply \033[0m"
#          echo -e "\n - \u001b[1mAPI Compatibility\u001b[0m failures should be considered carefully and \033[38;5;255;48;5;0m\u001b[1mdiscussed with maintainers in the PR\u001b[0m"
#          echo "   If there are failures, the detail should be available in the step's log:"
#          echo -e "   Look for the \033[38;5;0;48;5;255m API compatibility failures \033[0m block(s)."
#          echo "   Alternatively, locally run the following command to get access to the full report:"
#          echo -e "   \033[38;5;0;48;5;255m ./gradlew japicmp \033[0m"
#          echo ""
#          exit -1

  build:
#    needs: preliminary
    runs-on: ${{ matrix.os }}
    strategy:
      fail-fast: false
      matrix:
        os: [ubuntu-20.04, macos-12, windows-2019]
        transport: [native, nio]
        exclude:
          # excludes native on Windows (there's none)
          - os: windows-2019
            transport: native
          # macOS - https://github.com/netty/netty/issues/9689
          - os: macos-12
            transport: native
    steps:
      - uses: actions/checkout@692973e3d937129bcbf40652eb9f2f61becf3332
<<<<<<< HEAD
        with:
          path: reactor-netty
          fetch-depth: 0 #needed by spotless
#      - uses: actions/checkout@692973e3d937129bcbf40652eb9f2f61becf3332
#        with:
#          repository: netty-contrib/codec-haproxy
#          path: codec-haproxy
#      - uses: actions/checkout@692973e3d937129bcbf40652eb9f2f61becf3332
#        with:
#          repository: netty-contrib/codec-extras
#          path: codec-extras
      - uses: actions/checkout@692973e3d937129bcbf40652eb9f2f61becf3332
        with:
          repository: netty-contrib/socks-proxy
          path: socks-proxy
      - uses: actions/checkout@692973e3d937129bcbf40652eb9f2f61becf3332
        with:
            repository: netty-contrib/codec-multipart
            path: codec-multipart
      - uses: gradle/actions/wrapper-validation@af1da67850ed9a4cedd57bfd976089dd991e2582
      - name: Set up JDK 17
=======
      - uses: gradle/actions/wrapper-validation@16bf8bc8fe830fa669c3c9f914d3eb147c629707
      - name: Set up JDK 1.8
>>>>>>> 7f454fe1
        uses: actions/setup-java@6a0805fcefea3d4657a47ac4c165951e33482018
        with:
          distribution: 'temurin'
          java-version: 17
#      - name: Build codec-haproxy
#        run: ./mvnw install -DskipTests=true "-Dnetty.version=5.0.0.Alpha5"
#        working-directory: ./codec-haproxy
#      - name: Build codec-extras
#        run: ./mvnw install -DskipTests=true "-Dnetty.version=5.0.0.Alpha5"
#        working-directory: ./codec-extras
      - name: Build socks-proxy
        run: ./mvnw install -DskipTests=true "-Dnetty.version=5.0.0.Alpha6-SNAPSHOT"
        working-directory: ./socks-proxy
      - name: Build codec-multipart
        run: ./mvnw install -DskipTests=true "-Dnetty.version=5.0.0.Alpha6-SNAPSHOT"
        working-directory: ./codec-multipart
      - name: Build with Gradle
#        run: ./gradlew clean check --no-daemon -PforceTransport=${{ matrix.transport }} -x spotlessCheck
        run: ./gradlew clean check --no-daemon -PforceTransport=${{ matrix.transport }} -PspotlessFrom=origin/netty5
        working-directory: ./reactor-netty<|MERGE_RESOLUTION|>--- conflicted
+++ resolved
@@ -54,7 +54,6 @@
             transport: native
     steps:
       - uses: actions/checkout@692973e3d937129bcbf40652eb9f2f61becf3332
-<<<<<<< HEAD
         with:
           path: reactor-netty
           fetch-depth: 0 #needed by spotless
@@ -74,12 +73,8 @@
         with:
             repository: netty-contrib/codec-multipart
             path: codec-multipart
-      - uses: gradle/actions/wrapper-validation@af1da67850ed9a4cedd57bfd976089dd991e2582
+      - uses: gradle/actions/wrapper-validation@16bf8bc8fe830fa669c3c9f914d3eb147c629707
       - name: Set up JDK 17
-=======
-      - uses: gradle/actions/wrapper-validation@16bf8bc8fe830fa669c3c9f914d3eb147c629707
-      - name: Set up JDK 1.8
->>>>>>> 7f454fe1
         uses: actions/setup-java@6a0805fcefea3d4657a47ac4c165951e33482018
         with:
           distribution: 'temurin'
