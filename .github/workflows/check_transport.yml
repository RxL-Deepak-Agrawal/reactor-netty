--- conflicted
+++ resolved
@@ -51,16 +51,12 @@
             transport: native
     steps:
       - uses: actions/checkout@11bd71901bbe5b1630ceea73d27597364c9af683
-<<<<<<< HEAD
-      - uses: gradle/actions/wrapper-validation@0bdd871935719febd78681f197cd39af5b6e16a6
+      - uses: gradle/actions/wrapper-validation@94baf225fe0a508e581a564467443d0e2379123b
       - name: Set up JDK 17
         uses: actions/setup-java@3a4f6e1af504cf6a31855fa899c6aa5355ba6c12
         with:
             distribution: 'temurin'
             java-version: '17'
-=======
-      - uses: gradle/actions/wrapper-validation@94baf225fe0a508e581a564467443d0e2379123b
->>>>>>> f357e95f
       - name: Set up JDK 1.8
         uses: actions/setup-java@3a4f6e1af504cf6a31855fa899c6aa5355ba6c12
         with:
