name: Check Netty SNAPSHOTS

on:
  schedule:
    - cron: "0 14 * * *"
permissions: read-all
jobs:
  build:

    runs-on: ${{ matrix.os }}
    strategy:
      fail-fast: false
      matrix:
<<<<<<< HEAD
        os: [ubuntu-20.04, macos-13, windows-2022]
=======
        os: [ubuntu-22.04, macos-13, windows-2019]
>>>>>>> c25a492e
        transport: [native, nio]
        exclude:
          # excludes native on Windows (there's none)
          - os: windows-2022
            transport: native
          # macOS - https://github.com/netty/netty/issues/9689
          - os: macos-13
            transport: native

    steps:
      - uses: actions/checkout@11bd71901bbe5b1630ceea73d27597364c9af683
      - name: Set up JDK 1.8
        uses: actions/setup-java@3a4f6e1af504cf6a31855fa899c6aa5355ba6c12
        with:
          distribution: 'temurin'
          java-version: '8'
      - name: Set up JDK 17
        uses: actions/setup-java@3a4f6e1af504cf6a31855fa899c6aa5355ba6c12
        with:
            distribution: 'graalvm'
            java-version: '17.0.12'
      - name: Build with Gradle
        run: ./gradlew clean check -x :reactor-netty-core:java17Test --no-daemon -PforceTransport=${{ matrix.transport }} -PforceNettyVersion='4.1.119.Final-SNAPSHOT'
      - name: GraalVM smoke tests
        run: ./gradlew :reactor-netty-graalvm-smoke-tests:nativeTest --no-daemon -PforceTransport=${{ matrix.transport }} -PforceNettyVersion='4.1.119.Final-SNAPSHOT'<|MERGE_RESOLUTION|>--- conflicted
+++ resolved
@@ -11,11 +11,7 @@
     strategy:
       fail-fast: false
       matrix:
-<<<<<<< HEAD
-        os: [ubuntu-20.04, macos-13, windows-2022]
-=======
-        os: [ubuntu-22.04, macos-13, windows-2019]
->>>>>>> c25a492e
+        os: [ubuntu-22.04, macos-13, windows-2022]
         transport: [native, nio]
         exclude:
           # excludes native on Windows (there's none)
