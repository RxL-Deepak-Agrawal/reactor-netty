name: Check Netty SNAPSHOTS

on:
  schedule:
    - cron: "0 14 * * *"
permissions: read-all
jobs:
  build:

    runs-on: ${{ matrix.os }}
    strategy:
      fail-fast: false
      matrix:
        os: [ubuntu-20.04, macos-13, windows-2022]
        transport: [native, nio]
        exclude:
          # excludes native on Windows (there's none)
          - os: windows-2022
            transport: native
          # macOS - https://github.com/netty/netty/issues/9689
          - os: macos-13
            transport: native

    steps:
      - uses: actions/checkout@11bd71901bbe5b1630ceea73d27597364c9af683
<<<<<<< HEAD
=======
      - name: Set up JDK 1.8
        uses: actions/setup-java@3a4f6e1af504cf6a31855fa899c6aa5355ba6c12
        with:
          distribution: 'temurin'
          java-version: '8'
>>>>>>> b529f224
      - name: Set up JDK 17
        uses: actions/setup-java@3a4f6e1af504cf6a31855fa899c6aa5355ba6c12
        with:
          distribution: 'graalvm'
          java-version: 17.0.12
      - name: Build with Gradle
        run: ./gradlew clean check --no-daemon -PforceTransport=${{ matrix.transport }} -PforceNettyVersion='4.1.118.Final-SNAPSHOT'
      - name: GraalVM smoke tests
        run: ./gradlew :reactor-netty-graalvm-smoke-tests:nativeTest --no-daemon -PforceTransport=${{ matrix.transport }} -PforceNettyVersion='4.1.118.Final-SNAPSHOT'<|MERGE_RESOLUTION|>--- conflicted
+++ resolved
@@ -23,14 +23,6 @@
 
     steps:
       - uses: actions/checkout@11bd71901bbe5b1630ceea73d27597364c9af683
-<<<<<<< HEAD
-=======
-      - name: Set up JDK 1.8
-        uses: actions/setup-java@3a4f6e1af504cf6a31855fa899c6aa5355ba6c12
-        with:
-          distribution: 'temurin'
-          java-version: '8'
->>>>>>> b529f224
       - name: Set up JDK 17
         uses: actions/setup-java@3a4f6e1af504cf6a31855fa899c6aa5355ba6c12
         with:
