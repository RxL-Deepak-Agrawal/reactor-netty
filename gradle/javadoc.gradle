--- conflicted
+++ resolved
@@ -26,13 +26,6 @@
 
 	compileTestJava.options.compilerArgs += "-parameters"
 
-<<<<<<< HEAD
-	options.memberLevel = org.gradle.external.javadoc.JavadocMemberLevel.PROTECTED
-	options.author = true
-	options.header = "${project.name}"
-	options.overview = "$rootDir/docs/api/overview.html"
-	options.links(rootProject.ext.javadocLinks)
-=======
 	options {
 		addStringOption('Xdoclint:none', '-quiet')
 		addStringOption('charSet', 'UTF-8')
@@ -40,10 +33,8 @@
 		author = true
 		header = "${project.name}"
 		overview = "$rootDir/docs/api/overview.html"
-		stylesheetFile = file("$rootDir/docs/api/stylesheet.css")
 		links(rootProject.ext.javadocLinks)
 	}
->>>>>>> 0cb9cf70
 
 	maxMemory = "1024m"
 	destinationDir = new File(buildDir, "docs/javadoc")
